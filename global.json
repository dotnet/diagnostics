--- conflicted
+++ resolved
@@ -16,10 +16,6 @@
   },
   "msbuild-sdks": {
     "Microsoft.Build.NoTargets": "3.5.0",
-<<<<<<< HEAD
-    "Microsoft.DotNet.Arcade.Sdk": "9.0.0-beta.24281.1"
-=======
     "Microsoft.DotNet.Arcade.Sdk": "9.0.0-beta.24306.4"
->>>>>>> 3fc7f6d6
   }
 }