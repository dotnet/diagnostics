--- conflicted
+++ resolved
@@ -1,10 +1,6 @@
 {
   "tools": {
-<<<<<<< HEAD
-    "dotnet": "10.0.100-alpha.1.24573.1",
-=======
     "dotnet": "10.0.100-alpha.1.24611.5",
->>>>>>> 13357e7e
     "runtimes": {
       "dotnet": [
         "$(MicrosoftNETCoreApp80Version)"
