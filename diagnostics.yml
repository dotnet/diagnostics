parameters:
- name: runtimeFeed
  displayName: Feed for runtime installation
  type: string
  default: default
  values:
  - default
  - custom
  - dotnetclimsrc-feed
- name: runtimeFeedToken
  displayName: Base 64 SAS Token for runtime installation
  type: string
  default: default
  values:
  - default
  - custom
  - dotnetclimsrc-sas-token-base64

trigger: none

pr:
  autoCancel: true
  branches:
    include:
    - main
    - release/*
  paths:
    exclude:
    - documentation/*
    - THIRD-PARTY-NOTICES.TXT
    - LICENSE.TXT

variables:
- template : /eng/pipelines/global-variables.yml
  parameters:
    runtimeFeed: ${{ parameters.runtimeFeed }}
    runtimeFeedToken: ${{ parameters.runtimeFeedToken }}

extends:
  template: /eng/pipelines/pipeline-resources.yml
  parameters:
    ${{ if eq(variables['System.TeamProject'], 'public') }}:
      isOfficialBuild: false 
    ${{ else }}:
      isOfficialBuild: true 
    stages:
    - stage: build
      displayName: Build and Test Diagnostics
      jobs:

        ############################
        #                          #
        #    Source Build legs     #
        #                          #
        ############################

      - template: ${{ variables.sourceBuildTemplate }}
        parameters:
          platform:
            name: Complete
            buildScript: ./eng/common/build.sh

      ############################
      #                          #
      #        Build legs        #
      #                          #
      ############################

      - template: /eng/pipelines/build.yml
        parameters:
          jobTemplate: ${{ variables.jobTemplate }}
          name: Windows
          osGroup: Windows_NT
          buildConfigs:
          - configuration: Debug
            architecture: x64
          - configuration: Release
            architecture: x64
            artifactUploadPath: bin
          - configuration: Release
            architecture: x86
            artifactUploadPath: bin/Windows_NT.x86.Release
          - ${{ if ne(variables['System.TeamProject'], 'public') }}:
            - configuration: Release
              architecture: arm
              artifactUploadPath: bin/Windows_NT.arm.Release
            - configuration: Release
              architecture: arm64
              artifactUploadPath: bin/Windows_NT.arm64.Release

      - template: /eng/pipelines/build.yml
        parameters:
          jobTemplate: ${{ variables.jobTemplate }}
          osGroup: Linux
          nativeBuildContainer: linux_x64
          buildOnly: true
          buildConfigs:
          - configuration: Release
            architecture: x64
            artifactUploadPath: bin/linux.x64.Release
          - ${{ if in(variables['Build.Reason'], 'PullRequest') }}:
            - configuration: Debug
              architecture: x64
              artifactUploadPath: bin/linux.x64.Debug

      - template: /eng/pipelines/build.yml
        parameters:
          jobTemplate: ${{ variables.jobTemplate }}
          name: Linux_musl
          osGroup: Linux
          osSuffix: -musl
          nativeBuildContainer: linux_musl_x64
          buildOnly: true
          buildConfigs:
          - configuration: Release
            architecture: x64
            artifactUploadPath: bin/linux.x64.Release
            artifactTargetPath: bin/linux-musl.x64.Release
          - ${{ if in(variables['Build.Reason'], 'PullRequest') }}:
            - configuration: Debug
              architecture: x64
              artifactUploadPath: bin/linux.x64.Debug
              artifactTargetPath: bin/linux-musl.x64.Debug

      - template: /eng/pipelines/build.yml
        parameters:
          jobTemplate: ${{ variables.jobTemplate }}
          osGroup: MacOS
          buildConfigs:
          - configuration: Release
            architecture: x64
            artifactUploadPath: bin/osx.x64.Release
          - ${{ if in(variables['Build.Reason'], 'PullRequest') }}:
            - configuration: Debug
              architecture: x64

      - template: /eng/pipelines/build.yml
        parameters:
          jobTemplate: ${{ variables.jobTemplate }}
          osGroup: MacOS
          crossBuild: true
          buildOnly: true
          buildConfigs:
          - configuration: Release
            architecture: arm64
            artifactUploadPath: bin/osx.arm64.Release
          - ${{ if in(variables['Build.Reason'], 'PullRequest') }}:
            - configuration: Debug
              architecture: arm64

      - ${{ if ne(variables['System.TeamProject'], 'public') }}:
        - template: /eng/pipelines/build.yml
          parameters:
            jobTemplate: ${{ variables.jobTemplate }}
            osGroup: Linux
            nativeBuildContainer: linux_arm
            crossBuild: true
            buildOnly: true
            buildConfigs:
            - configuration: Release
              architecture: arm
              artifactUploadPath: bin/linux.arm.Release

        - template: /eng/pipelines/build.yml
          parameters:
            jobTemplate: ${{ variables.jobTemplate }}
            osGroup: Linux
            nativeBuildContainer: linux_arm64
            crossBuild: true
            buildOnly: true
            buildConfigs:
            - configuration: Release
              architecture: arm64
              artifactUploadPath: bin/linux.arm64.Release

        - template: /eng/pipelines/build.yml
          parameters:
            jobTemplate: ${{ variables.jobTemplate }}
            name: Linux_musl
            osGroup: Linux
            osSuffix: -musl
            nativeBuildContainer: linux_musl_arm
            crossBuild: true
            buildOnly: true
            buildConfigs:
            - configuration: Release
              architecture: arm
              artifactUploadPath: bin/linux.arm.Release
              artifactTargetPath: bin/linux-musl.arm.Release

        - template: /eng/pipelines/build.yml
          parameters:
            jobTemplate: ${{ variables.jobTemplate }}
            name: Linux_musl
            osGroup: Linux
            osSuffix: -musl
            nativeBuildContainer: linux_musl_arm64
            crossBuild: true
            buildOnly: true
            buildConfigs:
            - configuration: Release
              architecture: arm64
              artifactUploadPath: bin/linux.arm64.Release
              artifactTargetPath: bin/linux-musl.arm64.Release

      ############################
      #                          #
      #      Test only legs      #
      #                          #
      ############################

      - template: /eng/pipelines/build.yml
        parameters:
          jobTemplate: ${{ variables.jobTemplate }}
          name: Ubuntu_20_04
          osGroup: Linux
          container: test_ubuntu_20_04
          dependsOn: Linux
          testOnly: true
          buildConfigs:
          - configuration: Release
            architecture: x64
          - ${{ if in(variables['Build.Reason'], 'PullRequest') }}:
            - configuration: Debug
              architecture: x64

      - template: /eng/pipelines/build.yml
        parameters:
          jobTemplate: ${{ variables.jobTemplate }}
          name: Alpine3_13
          osGroup: Linux
          osSuffix: -musl
          container: test_linux_musl_x64
          dependsOn: Linux_musl
          testOnly: true
          buildConfigs:
          - configuration: Release
            architecture: x64
          - ${{ if in(variables['Build.Reason'], 'PullRequest') }}:
            - configuration: Debug
              architecture: x64

      - ${{ if ne(variables['System.TeamProject'], 'public') }}:
        - template: /eng/pipelines/build.yml
          parameters:
            jobTemplate: ${{ variables.jobTemplate }}
            name: Debian_Bullseye
            osGroup: Linux
            container: test_debian_11_amd64
            dependsOn: Linux
            testOnly: true
            buildConfigs:
            - configuration: Release
              architecture: x64
            - ${{ if in(variables['Build.Reason'], 'PullRequest') }}:
              - configuration: Debug
                architecture: x64

        - template: /eng/pipelines/build.yml
          parameters:
            jobTemplate: ${{ variables.jobTemplate }}
            name: Fedora_36
            osGroup: Linux
            container: test_fedora_36
            dependsOn: Linux
            testOnly: true
            buildConfigs:
            - configuration: Release
              architecture: x64
            - ${{ if in(variables['Build.Reason'], 'PullRequest') }}:
              - configuration: Debug
                architecture: x64

    - ${{ if and(ne(variables['System.TeamProject'], 'public'), notin(variables['Build.Reason'], 'PullRequest')) }}:
      - stage: package
        displayName: Package, Sign, and Generate BAR Manifests
        jobs:
        - template: /eng/common/templates-official/job/job.yml
          parameters:
            name: Package_Sign_Publish
            displayName: Packaging
            condition: succeeded()
            enablePublishUsingPipelines: true
            enableMicrobuild: true
            templateContext:
              outputs:
              - output: pipelineArtifact
                artifact: BundledTools
                path: '$(Build.SourcesDirectory)/artifacts/bundledtools'
                displayName: 'Publish Bundled Tools'
                condition: succeeded()
              - output: pipelineArtifact
                artifact: Logs_Packaging_Signing
                path: '$(Build.SourcesDirectory)/artifacts/log'
                displayName: 'Publish Signing and Packaging Logs'
                condition: always()
            steps:
            - task: DownloadPipelineArtifact@2
              displayName: 'Download release builds'
              inputs:
                patterns: |
                  Build_Linux_*_Release/bin/**
                  Build_Linux_musl_*_Release/bin/**
                  Build_Windows_*_Release/bin/**
                  Build_MacOS_*_Release/bin/**
                downloadPath: '$(Build.ArtifactStagingDirectory)/__download__'
                checkDownloadedFiles: true
                cleanDestinationFolder: true

<<<<<<< HEAD
          - template: /eng/pipelines/build.yml
            parameters:
              name: Fedora_38
              osGroup: Linux
              container: test_fedora_38
              dependsOn: Linux_x64
              testOnly: true
              strategy:
                matrix:
                  Build_Release:
                    _BuildConfig: Release
                    _BuildArch: x64
                  ${{ if in(variables['Build.Reason'], 'PullRequest') }}:
                    Build_Debug:
                      _BuildConfig: Debug
                      _BuildArch: x64

          - template: /eng/pipelines/build.yml
            parameters:
              name: Ubuntu_22_04
              osGroup: Linux
              container: test_ubuntu_22_04
              dependsOn: Linux_x64
              testOnly: true
              strategy:
                matrix:
                  Build_Release:
                    _BuildConfig: Release
                    _BuildArch: x64
                  ${{ if in(variables['Build.Reason'], 'PullRequest') }}:
                    Build_Debug:
                      _BuildConfig: Debug
                      _BuildArch: x64
=======
            - powershell: |
                cd $(Build.ArtifactStagingDirectory)/__download__

                $dirs = Get-ChildItem -Directory
                if ($dirs.Count -ne 12) {
                  throw "Expected 12 release platforms to be present. 3 Linux glibc, 3 Linux musl, 4 Windows, and 2 macOS."
                }

                $targetDir = "$(Build.SourcesDirectory)/artifacts/bin"
                if (!(Test-Path $targetDir)) {
                  New-Item $targetDir -ItemType Directory
                }

                $dirs | ForEach-Object {
                  $sourceDir = "$($_.FullName)/bin"
                  Move-Item -Path $sourceDir/* -Destination $targetDir -Verbose
                }
              displayName: 'Setup layout for packaging'
>>>>>>> 9ed9e235

            # Create nuget packages, sign binaries and publish to blob feed
            - script: $(Build.SourcesDirectory)\eng\ci-prepare-artifacts.cmd /p:DotNetSignType=$(_SignType) /p:TeamName=$(_TeamName) /p:DotNetPublishUsingPipelines=true /p:OfficialBuildId=$(BUILD.BUILDNUMBER)
              displayName: Package, Sign, and Publish
              continueOnError: false
              condition: succeeded()

        - template: /eng/common/templates-official/job/publish-build-assets.yml
          parameters:
            configuration: Release
            dependsOn: Package_Sign_Publish
            publishUsingPipelines: true

      - template: /eng/common/templates-official/post-build/post-build.yml@self
        parameters:
          # This is to enable SDL runs part of Post-Build Validation Stage.
          # as well as NuGet, SourceLink, and signing validation.
          # The variables get imported from group dotnet-diagnostics-sdl-params
          validateDependsOn: package
          publishingInfraVersion: 3
          enableSourceLinkValidation: true
          enableSigningValidation: false
          enableSymbolValidation: false
          enableNugetValidation: true
          symbolPublishingAdditionalParameters: '/p:PublishSpecialClrFiles=false'
          publishInstallersAndChecksums: true

      # This sets up the bits to do a Release.
      - template: /eng/pipelines/prepare-release.yml<|MERGE_RESOLUTION|>--- conflicted
+++ resolved
@@ -307,41 +307,6 @@
                 checkDownloadedFiles: true
                 cleanDestinationFolder: true
 
-<<<<<<< HEAD
-          - template: /eng/pipelines/build.yml
-            parameters:
-              name: Fedora_38
-              osGroup: Linux
-              container: test_fedora_38
-              dependsOn: Linux_x64
-              testOnly: true
-              strategy:
-                matrix:
-                  Build_Release:
-                    _BuildConfig: Release
-                    _BuildArch: x64
-                  ${{ if in(variables['Build.Reason'], 'PullRequest') }}:
-                    Build_Debug:
-                      _BuildConfig: Debug
-                      _BuildArch: x64
-
-          - template: /eng/pipelines/build.yml
-            parameters:
-              name: Ubuntu_22_04
-              osGroup: Linux
-              container: test_ubuntu_22_04
-              dependsOn: Linux_x64
-              testOnly: true
-              strategy:
-                matrix:
-                  Build_Release:
-                    _BuildConfig: Release
-                    _BuildArch: x64
-                  ${{ if in(variables['Build.Reason'], 'PullRequest') }}:
-                    Build_Debug:
-                      _BuildConfig: Debug
-                      _BuildArch: x64
-=======
             - powershell: |
                 cd $(Build.ArtifactStagingDirectory)/__download__
 
@@ -360,7 +325,6 @@
                   Move-Item -Path $sourceDir/* -Destination $targetDir -Verbose
                 }
               displayName: 'Setup layout for packaging'
->>>>>>> 9ed9e235
 
             # Create nuget packages, sign binaries and publish to blob feed
             - script: $(Build.SourcesDirectory)\eng\ci-prepare-artifacts.cmd /p:DotNetSignType=$(_SignType) /p:TeamName=$(_TeamName) /p:DotNetPublishUsingPipelines=true /p:OfficialBuildId=$(BUILD.BUILDNUMBER)
