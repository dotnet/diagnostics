--- conflicted
+++ resolved
@@ -322,13 +322,8 @@
             - Alpine_cross64
             condition: succeeded()
             pool:
-<<<<<<< HEAD
               name: NetCore1ESPool-Svc-Internal
-              demands: ImageOverride -equals Build.Windows.10.Amd64.VS2019
-=======
-              name: NetCore1ESPool-Internal
               demands: ImageOverride -equals windows.vs2022.amd64
->>>>>>> d53af5bf
             enablePublishUsingPipelines: true
             enableMicrobuild: true
             artifacts:
@@ -380,13 +375,8 @@
             dependsOn: Sign_Package_Publish
             publishUsingPipelines: true
             pool:
-<<<<<<< HEAD
               name: NetCore1ESPool-Svc-Internal
-              demands: ImageOverride -equals Build.windows.10.amd64.vs2019
-=======
-              name: NetCore1ESPool-Internal
               demands: ImageOverride -equals windows.vs2022.amd64
->>>>>>> d53af5bf
 
   - ${{ if and(ne(variables['System.TeamProject'], 'public'), notin(variables['Build.Reason'], 'PullRequest')) }}:
     - template: /eng/common/templates/post-build/post-build.yml
