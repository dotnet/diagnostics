﻿// Licensed to the .NET Foundation under one or more agreements.
// The .NET Foundation licenses this file to you under the MIT license.
// See the LICENSE file in the project root for more information.

using Microsoft.Diagnostics.Tracing;
using System;
using System.Collections.Generic;
using System.Linq;

namespace Microsoft.Diagnostics.Monitoring.EventPipe
{
    internal static class TraceEventExtensions
    {
        public static bool TryGetCounterPayload(this TraceEvent traceEvent, CounterFilter filter, string sessionId, out List<ICounterPayload> payload)
        {
            payload = new List<ICounterPayload>();

            if ("EventCounters".Equals(traceEvent.EventName))
            {
                IDictionary<string, object> payloadVal = (IDictionary<string, object>)(traceEvent.PayloadValue(0));
                IDictionary<string, object> payloadFields = (IDictionary<string, object>)(payloadVal["Payload"]);

                //Make sure we are part of the requested series. If multiple clients request metrics, all of them get the metrics.
                string series = payloadFields["Series"].ToString();
                string counterName = payloadFields["Name"].ToString();

                Dictionary<string, string> metadataDict = GetMetadata(payloadFields["Metadata"].ToString());

                //CONSIDER
                //Concurrent counter sessions do not each get a separate interval. Instead the payload
                //for _all_ the counters changes the Series to be the lowest specified interval, on a per provider basis.
                //Currently the CounterFilter will remove any data whose Series doesn't match the requested interval.
                if (!filter.IsIncluded(traceEvent.ProviderName, counterName, GetInterval(series)))
                {
                    return false;
                }

                float intervalSec = (float)payloadFields["IntervalSec"];
                string displayName = payloadFields["DisplayName"].ToString();
                string displayUnits = payloadFields["DisplayUnits"].ToString();
                double value = 0;
                CounterType counterType = CounterType.Metric;

                if (payloadFields["CounterType"].Equals("Mean"))
                {
                    value = (double)payloadFields["Mean"];
                }
                else if (payloadFields["CounterType"].Equals("Sum"))
                {
                    counterType = CounterType.Rate;
                    value = (double)payloadFields["Increment"];
                    if (string.IsNullOrEmpty(displayUnits))
                    {
                        displayUnits = "count";
                    }
                    //TODO Should we make these /sec like the dotnet-counters tool?
                }

                // Note that dimensional data such as pod and namespace are automatically added in prometheus and azure monitor scenarios.
                // We no longer added it here.

                payload.Add(new CounterPayload(
                    traceEvent.TimeStamp,
                    traceEvent.ProviderName,
                    counterName, displayName,
                    displayUnits,
                    value,
                    counterType,
                    intervalSec,
<<<<<<< HEAD
                    metadataDict));

=======
                    metadataDict);
>>>>>>> 52f452e0
                return true;
            }

            if (sessionId != null && "System.Diagnostics.Metrics".Equals(traceEvent.ProviderName))
            {
                
                ICounterPayload individualPayload = null;

                if (traceEvent.EventName == "BeginInstrumentReporting")
                {
                    // Do we want to log something for this?
                    //HandleBeginInstrumentReporting(traceEvent);
                }
                if (traceEvent.EventName == "HistogramValuePublished")
                {
                    HandleHistogram(traceEvent, filter, sessionId, out payload);
                }
                else if (traceEvent.EventName == "GaugeValuePublished")
                {
                    HandleGauge(traceEvent, filter, sessionId, out individualPayload);
                }
                else if (traceEvent.EventName == "CounterRateValuePublished")
                {
                    HandleCounterRate(traceEvent, filter, sessionId, out individualPayload);
                }
                else if (traceEvent.EventName == "TimeSeriesLimitReached")
                {
                    HandleTimeSeriesLimitReached(traceEvent, sessionId, out individualPayload);
                }
                else if (traceEvent.EventName == "HistogramLimitReached")
                {
                    HandleHistogramLimitReached(traceEvent, sessionId, out individualPayload);
                }
                else if (traceEvent.EventName == "Error")
                {
                    HandleError(traceEvent, sessionId, out individualPayload);
                }
                else if (traceEvent.EventName == "ObservableInstrumentCallbackError")
                {
                    HandleObservableInstrumentCallbackError(traceEvent, sessionId, out individualPayload);
                }
                else if (traceEvent.EventName == "MultipleSessionsNotSupportedError")
                {
                    HandleMultipleSessionsNotSupportedError(traceEvent, sessionId, out individualPayload);
                }

                if (null != individualPayload)
                {
                    payload.Add(individualPayload);
                }

                return null != payload && payload.Any();
            }

            return false;
        }

<<<<<<< HEAD
        public static bool TryGetCounterPayload(this TraceEvent traceEvent, CounterFilter filter, out List<ICounterPayload> payload)
        {
            return TryGetCounterPayload(traceEvent, filter, null, out payload);
        }

        private static void HandleGauge(TraceEvent obj, CounterFilter filter, string sessionId, out ICounterPayload payload)
        {
            payload = null;

            string payloadSessionId = (string)obj.PayloadValue(0);

            if (payloadSessionId != sessionId)
            {
                return;
            }

            string meterName = (string)obj.PayloadValue(1);
            //string meterVersion = (string)obj.PayloadValue(2);
            string instrumentName = (string)obj.PayloadValue(3);
            string unit = (string)obj.PayloadValue(4);
            string tags = (string)obj.PayloadValue(5);
            string lastValueText = (string)obj.PayloadValue(6);

            Dictionary<string, string> metadataDict = GetMetadata(tags);

            if (!filter.IsIncluded(meterName, instrumentName))
            {
                return;
            }

            // the value might be an empty string indicating no measurement was provided this collection interval
            if (double.TryParse(lastValueText, out double lastValue))
            {
                payload = new GaugePayload(meterName, instrumentName, null, unit, metadataDict, lastValue, obj.TimeStamp);
            }
        }

        private static void HandleCounterRate(TraceEvent traceEvent, CounterFilter filter, string sessionId, out ICounterPayload payload)
        {
            payload = null;

            string payloadSessionId = (string)traceEvent.PayloadValue(0);

            if (payloadSessionId != sessionId)
            {
                return;
            }

            string meterName = (string)traceEvent.PayloadValue(1);
            //string meterVersion = (string)obj.PayloadValue(2);
            string instrumentName = (string)traceEvent.PayloadValue(3);
            string unit = (string)traceEvent.PayloadValue(4);
            string tags = (string)traceEvent.PayloadValue(5);
            string rateText = (string)traceEvent.PayloadValue(6);

            Dictionary<string, string> metadataDict = GetMetadata(tags);

            if (double.TryParse(rateText, out double rate))
            {
                payload = new RatePayload(meterName, instrumentName, null, unit, metadataDict, rate, 10, traceEvent.TimeStamp);
            }
        }

        private static void HandleHistogram(TraceEvent obj, CounterFilter filter, string sessionId, out List<ICounterPayload> payload)
        {
            payload = new List<ICounterPayload>();

            string payloadSessionId = (string)obj.PayloadValue(0);

            if (payloadSessionId != sessionId)
            {
                return;
            }

            string meterName = (string)obj.PayloadValue(1);
            //string meterVersion = (string)obj.PayloadValue(2);
            string instrumentName = (string)obj.PayloadValue(3);
            string unit = (string)obj.PayloadValue(4);
            string tags = (string)obj.PayloadValue(5);
            string quantilesText = (string)obj.PayloadValue(6);

            if (!filter.IsIncluded(meterName, instrumentName))
            {
                return;
            }

            KeyValuePair<double, double>[] quantiles = ParseQuantiles(quantilesText);
            foreach ((double key, double val) in quantiles)
            {
                Dictionary<string, string> metadataDict = GetMetadata(tags);
                metadataDict.Add("quantile", key.ToString());
                payload.Add(new PercentilePayload(meterName, instrumentName, null, unit, metadataDict, val, obj.TimeStamp));
            }
        }

        private static void HandleHistogramLimitReached(TraceEvent obj, string sessionId, out ICounterPayload payload)
        {
            payload = null;

            string payloadSessionId = (string)obj.PayloadValue(0);

            if (payloadSessionId != sessionId)
            {
                return;
            }

            string errorMessage = $"Warning: Histogram tracking limit reached. Not all data is being shown. The limit can be changed with maxHistograms but will use more memory in the target process.";

            payload = new ErrorPayload(string.Empty, string.Empty, string.Empty, string.Empty, new(), 0, obj.TimeStamp, errorMessage);
        }

        private static void HandleTimeSeriesLimitReached(TraceEvent obj, string sessionId, out ICounterPayload payload)
        {
            payload = null;

            string payloadSessionId = (string)obj.PayloadValue(0);

            if (payloadSessionId != sessionId)
            {
                return;
            }

            string errorMessage = "Warning: Time series tracking limit reached. Not all data is being shown. The limit can be changed with maxTimeSeries but will use more memory in the target process.";

            payload = new ErrorPayload(string.Empty, string.Empty, string.Empty, string.Empty, new(), 0, obj.TimeStamp, errorMessage);
        }

        private static void HandleError(TraceEvent obj, string sessionId, out ICounterPayload payload)
        {
            payload = null;

            string payloadSessionId = (string)obj.PayloadValue(0);
            string error = (string)obj.PayloadValue(1);
            if (sessionId != payloadSessionId)
            {
                return;
            }

            string errorMessage = "Error reported from target process:" + Environment.NewLine + error;

            payload = new ErrorPayload(string.Empty, string.Empty, string.Empty, string.Empty, new(), 0, obj.TimeStamp, errorMessage);
        }

        private static void HandleMultipleSessionsNotSupportedError(TraceEvent obj, string sessionId, out ICounterPayload payload)
        {
            payload = null;

            string payloadSessionId = (string)obj.PayloadValue(0);
            if (payloadSessionId == sessionId)
            {
                // If our session is the one that is running then the error is not for us,
                // it is for some other session that came later
                return;
            }
            else
            {
                string errorMessage = "Error: Another metrics collection session is already in progress for the target process, perhaps from another tool? " + Environment.NewLine +
                "Concurrent sessions are not supported.";

                payload = new ErrorPayload(string.Empty, string.Empty, string.Empty, string.Empty, new(), 0, obj.TimeStamp, errorMessage);
            }
        }

        private static void HandleObservableInstrumentCallbackError(TraceEvent obj, string sessionId, out ICounterPayload payload)
        {
            payload = null;

            string payloadSessionId = (string)obj.PayloadValue(0);
            string error = (string)obj.PayloadValue(1);

            if (payloadSessionId != sessionId)
            {
                return;
            }

            string errorMessage = "Exception thrown from an observable instrument callback in the target process:" + Environment.NewLine +
                error;

            payload = new ErrorPayload(string.Empty, string.Empty, string.Empty, string.Empty, new(), 0, obj.TimeStamp, errorMessage);
        }

        public static Dictionary<string, string> GetMetadata(string metadataPayload)
=======
        //The metadata payload is formatted as a string of comma separated key:value pairs.
        //This limitation means that metadata values cannot include commas; otherwise, the
        //metadata will be parsed incorrectly. If a value contains a comma, then all metadata
        //is treated as invalid and excluded from the payload.
        internal static Dictionary<string, string> GetMetadata(string metadataPayload)
>>>>>>> 52f452e0
        {
            var metadataDict = new Dictionary<string, string>();

            ReadOnlySpan<char> metadata = metadataPayload;

            while (!metadata.IsEmpty)
            {
                int commaIndex = metadata.IndexOf(',');

                ReadOnlySpan<char> kvPair;

                if (commaIndex < 0)
                {
                    kvPair = metadata;
                    metadata = default;
                }
                else
                {
                    kvPair = metadata[..commaIndex];
                    metadata = metadata.Slice(commaIndex + 1);
                }

                int colonIndex = kvPair.IndexOf(':');
                if (colonIndex < 0)
                {
                    metadataDict.Clear();
                    break;
                }

                string metadataKey = kvPair[..colonIndex].ToString();
                string metadataValue = kvPair.Slice(colonIndex + 1).ToString();
                metadataDict[metadataKey] = metadataValue;
            }

            return metadataDict;
        }

<<<<<<< HEAD
        private static KeyValuePair<double, double>[] ParseQuantiles(string quantileList)
        {
            string[] quantileParts = quantileList.Split(';', StringSplitOptions.RemoveEmptyEntries);
            List<KeyValuePair<double, double>> quantiles = new List<KeyValuePair<double, double>>();
            foreach (string quantile in quantileParts)
            {
                string[] keyValParts = quantile.Split('=', StringSplitOptions.RemoveEmptyEntries);
                if (keyValParts.Length != 2)
                {
                    continue;
                }
                if (!double.TryParse(keyValParts[0], out double key))
                {
                    continue;
                }
                if (!double.TryParse(keyValParts[1], out double val))
                {
                    continue;
                }
                quantiles.Add(new KeyValuePair<double, double>(key, val));
            }
            return quantiles.ToArray();
        }

=======
>>>>>>> 52f452e0
        private static int GetInterval(string series)
        {
            const string comparison = "Interval=";
            int interval = 0;
            if (series.StartsWith(comparison, StringComparison.OrdinalIgnoreCase))
            {
                int.TryParse(series.Substring(comparison.Length), out interval);
            }
            return interval;
        }
    }
}<|MERGE_RESOLUTION|>--- conflicted
+++ resolved
@@ -67,12 +67,8 @@
                     value,
                     counterType,
                     intervalSec,
-<<<<<<< HEAD
                     metadataDict));
 
-=======
-                    metadataDict);
->>>>>>> 52f452e0
                 return true;
             }
 
@@ -130,7 +126,6 @@
             return false;
         }
 
-<<<<<<< HEAD
         public static bool TryGetCounterPayload(this TraceEvent traceEvent, CounterFilter filter, out List<ICounterPayload> payload)
         {
             return TryGetCounterPayload(traceEvent, filter, null, out payload);
@@ -312,14 +307,12 @@
             payload = new ErrorPayload(string.Empty, string.Empty, string.Empty, string.Empty, new(), 0, obj.TimeStamp, errorMessage);
         }
 
-        public static Dictionary<string, string> GetMetadata(string metadataPayload)
-=======
+
         //The metadata payload is formatted as a string of comma separated key:value pairs.
         //This limitation means that metadata values cannot include commas; otherwise, the
         //metadata will be parsed incorrectly. If a value contains a comma, then all metadata
         //is treated as invalid and excluded from the payload.
         internal static Dictionary<string, string> GetMetadata(string metadataPayload)
->>>>>>> 52f452e0
         {
             var metadataDict = new Dictionary<string, string>();
 
@@ -357,7 +350,6 @@
             return metadataDict;
         }
 
-<<<<<<< HEAD
         private static KeyValuePair<double, double>[] ParseQuantiles(string quantileList)
         {
             string[] quantileParts = quantileList.Split(';', StringSplitOptions.RemoveEmptyEntries);
@@ -382,8 +374,6 @@
             return quantiles.ToArray();
         }
 
-=======
->>>>>>> 52f452e0
         private static int GetInterval(string series)
         {
             const string comparison = "Interval=";
