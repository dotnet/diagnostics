﻿// Licensed to the .NET Foundation under one or more agreements.
// The .NET Foundation licenses this file to you under the MIT license.
// See the LICENSE file in the project root for more information.

using System;
using System.Collections.Generic;
using System.Collections.ObjectModel;
<<<<<<< HEAD
using System.Runtime.CompilerServices;
=======
>>>>>>> 52f452e0

namespace Microsoft.Diagnostics.Monitoring.EventPipe
{
    public class CounterPayload : ICounterPayload
    {
#if NETSTANDARD
        private static readonly IReadOnlyDictionary<string, string> Empty = new ReadOnlyDictionary<string, string>(new Dictionary<string, string>(0));
#else
        private static readonly IReadOnlyDictionary<string, string> Empty = System.Collections.Immutable.ImmutableDictionary<string, string>.Empty;
#endif

        public CounterPayload(DateTime timestamp,
            string provider,
            string name,
            string displayName,
            string unit,
            double value,
            CounterType counterType,
            float interval,
            Dictionary<string, string> metadata)
        {
            Timestamp = timestamp;
            Name = name;
            DisplayName = displayName;
            Unit = unit;
            Value = value;
            CounterType = counterType;
            Provider = provider;
            Interval = interval;
            Metadata = metadata ?? Empty;
<<<<<<< HEAD
            EventType = EventType.Gauge;
        }

        // Copied from dotnet-counters
        public CounterPayload(string providerName, string name, string displayName, string displayUnits, Dictionary<string, string> metadata, double value, DateTime timestamp, string type, EventType eventType)
        {
            Provider = providerName;
            Name = name;
            Metadata = metadata ?? Empty;
            Value = value;
            Timestamp = timestamp;
            CounterType = (CounterType)Enum.Parse(typeof(CounterType), type);
            EventType = eventType;
=======
>>>>>>> 52f452e0
        }

        public string Namespace { get; }

        public string Name { get; }

        public string DisplayName { get; protected set; }

        public string Unit { get; }

        public double Value { get; }

        public DateTime Timestamp { get; }

        public float Interval { get; }

        public CounterType CounterType { get; }

        public string Provider { get; }

<<<<<<< HEAD
        public string Tags { get; private set; }

        public IReadOnlyDictionary<string, string> Metadata { get; } = new Dictionary<string, string>(0);

        public EventType EventType { get; set; }

    }

    public class GaugePayload : CounterPayload
    {
        public GaugePayload(string providerName, string name, string displayName, string displayUnits, Dictionary<string, string> metadata, double value, DateTime timestamp) :
            base(providerName, name, displayName, displayUnits, metadata, value, timestamp, "Metric", EventType.Gauge)
        {
            // In case these properties are not provided, set them to appropriate values.
            string counterName = string.IsNullOrEmpty(displayName) ? name : displayName;
            DisplayName = !string.IsNullOrEmpty(displayUnits) ? $"{counterName} ({displayUnits})" : counterName;
        }
    }

    public class RatePayload : CounterPayload
    {
        public RatePayload(string providerName, string name, string displayName, string displayUnits, Dictionary<string, string> metadata, double value, double intervalSecs, DateTime timestamp) :
            base(providerName, name, displayName, displayUnits, metadata, value, timestamp, "Rate", EventType.Rate)
        {
            // In case these properties are not provided, set them to appropriate values.
            string counterName = string.IsNullOrEmpty(displayName) ? name : displayName;
            string unitsName = string.IsNullOrEmpty(displayUnits) ? "Count" : displayUnits;
            string intervalName = intervalSecs.ToString() + " sec";
            DisplayName = $"{counterName} ({unitsName} / {intervalName})";
        }
    }

    public class PercentilePayload : CounterPayload
    {
        public PercentilePayload(string providerName, string name, string displayName, string displayUnits, Dictionary<string, string> metadata, double val, DateTime timestamp) :
            base(providerName, name, displayName, displayUnits, metadata, val, timestamp, "Metric", EventType.Histogram)
        {
            // In case these properties are not provided, set them to appropriate values.
            string counterName = string.IsNullOrEmpty(displayName) ? name : displayName;
            DisplayName = !string.IsNullOrEmpty(displayUnits) ? $"{counterName} ({displayUnits})" : counterName;
        }
    }

    public class ErrorPayload : CounterPayload
    {
        public ErrorPayload(string providerName, string name, string displayName, string displayUnits, Dictionary<string, string> metadata, double val, DateTime timestamp, string errorMessage) :
            base(providerName, name, displayName, displayUnits, metadata, val, timestamp, "Metric", EventType.Error)
        {
            ErrorMessage = errorMessage;
        }

        public string ErrorMessage { get; private set; }
    }

    // If keep this, should probably put it somewhere else
    public enum EventType : int
    {
        Rate,
        Gauge,
        Histogram,
        Error
=======
        public IReadOnlyDictionary<string, string> Metadata { get; }
>>>>>>> 52f452e0
    }
}<|MERGE_RESOLUTION|>--- conflicted
+++ resolved
@@ -5,10 +5,6 @@
 using System;
 using System.Collections.Generic;
 using System.Collections.ObjectModel;
-<<<<<<< HEAD
-using System.Runtime.CompilerServices;
-=======
->>>>>>> 52f452e0
 
 namespace Microsoft.Diagnostics.Monitoring.EventPipe
 {
@@ -39,7 +35,6 @@
             Provider = provider;
             Interval = interval;
             Metadata = metadata ?? Empty;
-<<<<<<< HEAD
             EventType = EventType.Gauge;
         }
 
@@ -53,8 +48,6 @@
             Timestamp = timestamp;
             CounterType = (CounterType)Enum.Parse(typeof(CounterType), type);
             EventType = eventType;
-=======
->>>>>>> 52f452e0
         }
 
         public string Namespace { get; }
@@ -75,10 +68,7 @@
 
         public string Provider { get; }
 
-<<<<<<< HEAD
-        public string Tags { get; private set; }
-
-        public IReadOnlyDictionary<string, string> Metadata { get; } = new Dictionary<string, string>(0);
+        public IReadOnlyDictionary<string, string> Metadata { get; }
 
         public EventType EventType { get; set; }
 
@@ -137,8 +127,5 @@
         Gauge,
         Histogram,
         Error
-=======
-        public IReadOnlyDictionary<string, string> Metadata { get; }
->>>>>>> 52f452e0
     }
 }