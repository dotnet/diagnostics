--- conflicted
+++ resolved
@@ -16,14 +16,10 @@
             RequestRundown = true;
         }
 
-<<<<<<< HEAD
         // This string is shared between HttpRequestSourceConfiguration and AspNetTriggerSourceConfiguration
         // due to an issue that causes the FilterAndPayloadSpecs to be overwritten but never reverted.
         // This caused http traces to interfere with AspNet* triggers due to having different arguments.
-        public const string DiagnosticFilterString =
-=======
         internal const string DiagnosticFilterString =
->>>>>>> 1907bad5
                 "Microsoft.AspNetCore/Microsoft.AspNetCore.Hosting.HttpRequestIn.Start@Activity1Start:-" +
                     "Request.Scheme" +
                     ";Request.Host" +
