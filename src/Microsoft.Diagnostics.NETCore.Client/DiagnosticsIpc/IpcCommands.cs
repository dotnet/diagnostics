--- conflicted
+++ resolved
@@ -59,10 +59,7 @@
         GetProcessInfo = 0x00,
         ResumeRuntime  = 0x01,
         GetProcessEnvironment = 0x02,
-<<<<<<< HEAD
+        SetEnvironmentVariable = 0x03,
         GetProcessInfo2 = 0x04
-=======
-        SetEnvironmentVariable = 0x03,
->>>>>>> dfb97e8c
     }
 }