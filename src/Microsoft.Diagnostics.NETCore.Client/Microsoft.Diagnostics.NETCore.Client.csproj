--- conflicted
+++ resolved
@@ -14,14 +14,11 @@
   </PropertyGroup>
 
   <ItemGroup>
-<<<<<<< HEAD
-    <InternalsVisibleTo Include="dotnet-monitor" />
-=======
     <PackageReference Include="Microsoft.Bcl.AsyncInterfaces" Version="$(MicrosoftBclAsyncInterfacesVersion)" />
   </ItemGroup>
 
   <ItemGroup>
->>>>>>> e0db130f
+    <InternalsVisibleTo Include="dotnet-monitor" />
     <InternalsVisibleTo Include="DotnetMonitor.UnitTests" />
     <InternalsVisibleTo Include="Microsoft.Diagnostics.Monitoring" />
     <InternalsVisibleTo Include="Microsoft.Diagnostics.NETCore.Client.UnitTests" />
