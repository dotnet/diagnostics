--- conflicted
+++ resolved
@@ -12,13 +12,9 @@
 using System;
 using System.Collections.Generic;
 using System.CommandLine;
-<<<<<<< HEAD
 using System.IO;
 using System.Linq;
 using System.Runtime.InteropServices;
-=======
-using System.Linq;
->>>>>>> c4d1e2c5
 using System.Threading;
 using System.Threading.Tasks;
 
@@ -73,15 +69,10 @@
                         ConfigureMetricsEndpoint(builder, metricUrls);
                     }
 
-<<<<<<< HEAD
                     builder.AddJsonFile(UserSettingsPath, optional: true, reloadOnChange: true);
                     builder.AddJsonFile(SharedSettingsPath, optional: true, reloadOnChange: true);
 
                     builder.AddKeyPerFile(SharedConfigDirectoryPath, optional: true);
-=======
-                    builder.AddKeyPerFile(ConfigPath, optional: true);
-
->>>>>>> c4d1e2c5
                     builder.AddEnvironmentVariables(ConfigPrefix);
                 })
                 .ConfigureServices((WebHostBuilderContext context, IServiceCollection services) =>
