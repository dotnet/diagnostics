﻿// Licensed to the .NET Foundation under one or more agreements.
// The .NET Foundation licenses this file to you under the MIT license.
// See the LICENSE file in the project root for more information.

using Microsoft.Diagnostics.NETCore.Client;
using Microsoft.Internal.Common.Utils;
using Microsoft.Tools.Common;
using System;
using System.Collections.Generic;
using System.CommandLine;
using System.CommandLine.Binding;
using System.CommandLine.Rendering;
using System.Diagnostics;
using System.IO;
using System.Linq;
using System.Runtime.InteropServices;
using System.Threading;
using System.Threading.Tasks;

namespace Microsoft.Diagnostics.Tools.Trace
{
    internal static class CollectCommandHandler
    {
        delegate Task<int> CollectDelegate(CancellationToken ct, IConsole console, int processId, FileInfo output, uint buffersize, string providers, string profile, TraceFileFormat format, TimeSpan duration, string clrevents, string clreventlevel, string name, string port);

        /// <summary>
        /// Collects a diagnostic trace from a currently running process.
        /// </summary>
        /// <param name="ct">The cancellation token</param>
        /// <param name="console"></param>
        /// <param name="processId">The process to collect the trace from.</param>
        /// <param name="name">The name of process to collect the trace from.</param>
        /// <param name="output">The output path for the collected trace data.</param>
        /// <param name="buffersize">Sets the size of the in-memory circular buffer in megabytes.</param>
        /// <param name="providers">A list of EventPipe providers to be enabled. This is in the form 'Provider[,Provider]', where Provider is in the form: 'KnownProviderName[:Flags[:Level][:KeyValueArgs]]', and KeyValueArgs is in the form: '[key1=value1][;key2=value2]'</param>
        /// <param name="profile">A named pre-defined set of provider configurations that allows common tracing scenarios to be specified succinctly.</param>
        /// <param name="format">The desired format of the created trace file.</param>
        /// <param name="duration">The duration of trace to be taken. </param>
        /// <param name="clrevents">A list of CLR events to be emitted.</param>
        /// <param name="clreventlevel">The verbosity level of CLR events</param>
        /// <param name="port">Path to the diagnostic port to be created.</param>
        /// <returns></returns>
        private static async Task<int> Collect(CancellationToken ct, IConsole console, int processId, FileInfo output, uint buffersize, string providers, string profile, TraceFileFormat format, TimeSpan duration, string clrevents, string clreventlevel, string name, string diagnosticPort)
        {
            int ret = 0;
            try
            {
                Debug.Assert(output != null);
                Debug.Assert(profile != null);

                if (!ProcessLauncher.Launcher.HasChildProc)
                {
                    if (CommandUtils.ValidateArguments(processId, name, diagnosticPort, out int resolvedProcessId))
                    {
                        processId = resolvedProcessId;
                    }
                    else
                    {
                        return ErrorCodes.ArgumentError;
                    }
                }

                if (profile.Length == 0 && providers.Length == 0 && clrevents.Length == 0)
                {
                    Console.Out.WriteLine("No profile or providers specified, defaulting to trace profile 'cpu-sampling'");
                    profile = "cpu-sampling";
                }

                Dictionary<string, string> enabledBy = new Dictionary<string, string>();

                var providerCollection = Extensions.ToProviders(providers);
                foreach (EventPipeProvider providerCollectionProvider in providerCollection)
                {
                    enabledBy[providerCollectionProvider.Name] = "--providers ";
                }

                if (profile.Length != 0)
                {
                    var selectedProfile = ListProfilesCommandHandler.DotNETRuntimeProfiles
                        .FirstOrDefault(p => p.Name.Equals(profile, StringComparison.OrdinalIgnoreCase));
                    if (selectedProfile == null)
                    {
                        Console.Error.WriteLine($"Invalid profile name: {profile}");
                        return ErrorCodes.ArgumentError;
                    }

                    Profile.MergeProfileAndProviders(selectedProfile, providerCollection, enabledBy);
                }

                // Parse --clrevents parameter
                if (clrevents.Length != 0)
                {
                    // Ignore --clrevents if CLR event provider was already specified via --profile or --providers command.
                    if (enabledBy.ContainsKey(Extensions.CLREventProviderName))
                    {
                        Console.WriteLine($"The argument --clrevents {clrevents} will be ignored because the CLR provider was configured via either --profile or --providers command.");
                    }
                    else
                    {
                        var clrProvider = Extensions.ToCLREventPipeProvider(clrevents, clreventlevel);
                        providerCollection.Add(clrProvider);
                        enabledBy[Extensions.CLREventProviderName] = "--clrevents";
                    }
                }


                if (providerCollection.Count <= 0)
                {
                    Console.Error.WriteLine("No providers were specified to start a trace.");
                    return ErrorCodes.ArgumentError;
                }

                PrintProviders(providerCollection, enabledBy);

                DiagnosticsClient diagnosticsClient;
                Process process;
                DiagnosticsClientBuilder builder = new DiagnosticsClientBuilder("dotnet-trace", 10);
                bool shouldResumeRuntime = ProcessLauncher.Launcher.HasChildProc || !string.IsNullOrEmpty(diagnosticPort);

                using (DiagnosticsClientHolder holder = await builder.Build(ct, processId, diagnosticPort))
                {
                    diagnosticsClient = holder.Client;
                    if (shouldResumeRuntime)
                    {
                        process = Process.GetProcessById(holder.EndpointInfo.ProcessId);
                    }
                    else
                    {
<<<<<<< HEAD
                        process = Process.GetProcessById(processId);
=======
                        Console.Error.WriteLine("Unable to start tracing session - the target app failed to connect to the diagnostics port. This may happen if the target application is running .NET Core 3.1 or older versions. Attaching at startup is only available from .NET 5.0 or later.");
                        if (!ProcessLauncher.Launcher.ChildProc.HasExited)
                        {
                            ProcessLauncher.Launcher.ChildProc.Kill();
                        }
                        await ReversedDiagnosticsClientBuilder.Server.DisposeAsync();
                        return ErrorCodes.SessionCreationError;
>>>>>>> 677cb5ae
                    }
                    var shouldExit = new ManualResetEvent(false);
                    var shouldStopAfterDuration = duration != default(TimeSpan);
                    var rundownRequested = false;
                    System.Timers.Timer durationTimer = null;

                    ct.Register(() => shouldExit.Set());

                    using (VirtualTerminalMode vTermMode = VirtualTerminalMode.TryEnable())
                    {
                        EventPipeSession session = null;
                        try
                        {
                            session = diagnosticsClient.StartEventPipeSession(providerCollection, true, (int)buffersize);
                            if (shouldResumeRuntime)
                            {
                                diagnosticsClient.ResumeRuntime();
                            }
                        }
                        catch (DiagnosticsClientException e)
                        {
                            Console.Error.WriteLine($"Unable to start a tracing session: {e.ToString()}");
                        }

                        if (session == null)
                        {
                            Console.Error.WriteLine("Unable to create session.");
                            return ErrorCodes.SessionCreationError;
                        }

                        if (shouldStopAfterDuration)
                        {
                            durationTimer = new System.Timers.Timer(duration.TotalMilliseconds);
                            durationTimer.Elapsed += (s, e) => shouldExit.Set();
                            durationTimer.AutoReset = false;
                        }

                        var stopwatch = new Stopwatch();
                        durationTimer?.Start();
                        stopwatch.Start();

                        LineRewriter rewriter = null;

                        using (var fs = new FileStream(output.FullName, FileMode.Create, FileAccess.Write))
                        {
                            Console.Out.WriteLine($"Process        : {process.MainModule.FileName}");
                            Console.Out.WriteLine($"Output File    : {fs.Name}");
                            if (shouldStopAfterDuration)
                                Console.Out.WriteLine($"Trace Duration : {duration.ToString(@"dd\:hh\:mm\:ss")}");
                            Console.Out.WriteLine("\n\n");

                            var fileInfo = new FileInfo(output.FullName);
                            Task copyTask = session.EventStream.CopyToAsync(fs).ContinueWith((task) => shouldExit.Set());

                            if (!Console.IsOutputRedirected)
                            {
                                rewriter = new LineRewriter { LineToClear = Console.CursorTop - 1 };
                                Console.CursorVisible = false;
                            }

                            Action printStatus = () =>
                            {
                                if (!Console.IsOutputRedirected)
                                {
                                    rewriter?.RewriteConsoleLine();
                                    fileInfo.Refresh();
                                    Console.Out.WriteLine($"[{stopwatch.Elapsed.ToString(@"dd\:hh\:mm\:ss")}]\tRecording trace {GetSize(fileInfo.Length)}");
                                    Console.Out.WriteLine("Press <Enter> or <Ctrl+C> to exit...");
                                }

                                if (rundownRequested)
                                    Console.Out.WriteLine("Stopping the trace. This may take up to minutes depending on the application being traced.");
                            };

                            while (!shouldExit.WaitOne(100) && !(!Console.IsInputRedirected && Console.KeyAvailable && Console.ReadKey(true).Key == ConsoleKey.Enter))
                                printStatus();

                            // if the CopyToAsync ended early (target program exited, etc.), the we don't need to stop the session.
                            if (!copyTask.Wait(0))
                            {
                                // Behavior concerning Enter moving text in the terminal buffer when at the bottom of the buffer
                                // is different between Console/Terminals on Windows and Mac/Linux
                                if (!RuntimeInformation.IsOSPlatform(OSPlatform.Windows) &&
                                    !Console.IsOutputRedirected &&
                                    rewriter != null &&
                                    Math.Abs(Console.CursorTop - Console.BufferHeight) == 1)
                                {
                                    rewriter.LineToClear--;
                                }
                                durationTimer?.Stop();
                                rundownRequested = true;
                                session.Stop();

                                do
                                {
                                    printStatus();
                                } while (!copyTask.Wait(100));
                            }
                        }

                        Console.Out.WriteLine("\nTrace completed.");

<<<<<<< HEAD
                        if (format != TraceFileFormat.NetTrace)
                            TraceFileFormatConverter.ConvertToFormat(format, output.FullName);
                    }
=======
                    if (format != TraceFileFormat.NetTrace)
                        TraceFileFormatConverter.ConvertToFormat(format, output.FullName);
                    ret = 0;
>>>>>>> 677cb5ae
                }
            }
            catch (Exception ex)
            {
                Console.Error.WriteLine($"[ERROR] {ex.ToString()}");
                ret = ErrorCodes.TracingError;
            }
            finally
            {
                if (console.GetTerminal() != null)
                    Console.CursorVisible = true;
                
                // If we launched a child proc that hasn't exited yet, terminate it before we exit.
                if (ProcessLauncher.Launcher.HasChildProc && !ProcessLauncher.Launcher.ChildProc.HasExited)
                {
                    ProcessLauncher.Launcher.ChildProc.Kill();
                }

                if (ReversedDiagnosticsClientBuilder.Server != null)
                {
                    await ReversedDiagnosticsClientBuilder.Server.DisposeAsync();
                }
            }
            return await Task.FromResult(ret);
        }

        private static void PrintProviders(IReadOnlyList<EventPipeProvider> providers, Dictionary<string, string> enabledBy)
        {
            Console.Out.WriteLine("");
            Console.Out.Write(String.Format("{0, -40}","Provider Name"));  // +4 is for the tab
            Console.Out.Write(String.Format("{0, -20}","Keywords"));
            Console.Out.Write(String.Format("{0, -20}","Level"));
            Console.Out.Write("Enabled By\r\n");
            foreach (var provider in providers)
            {
                Console.Out.WriteLine(String.Format("{0, -80}", $"{GetProviderDisplayString(provider)}") + $"{enabledBy[provider.Name]}");
            }
            Console.Out.WriteLine();
        }
        private static string GetProviderDisplayString(EventPipeProvider provider) =>
            String.Format("{0, -40}", provider.Name) + String.Format("0x{0, -18}", $"{provider.Keywords:X16}") + String.Format("{0, -8}", provider.EventLevel.ToString() + $"({(int)provider.EventLevel})");

        private static string GetSize(long length)
        {
            if (length > 1e9)
                return String.Format("{0,-8} (GB)", $"{length / 1e9:0.00##}");
            else if (length > 1e6)
                return String.Format("{0,-8} (MB)", $"{length / 1e6:0.00##}");
            else if (length > 1e3)
                return String.Format("{0,-8} (KB)", $"{length / 1e3:0.00##}");
            else
                return String.Format("{0,-8} (B)", $"{length / 1.0:0.00##}");
        }

        public static Command CollectCommand() =>
            new Command(
                name: "collect",
                description: "Collects a diagnostic trace from a currently running process") 
            {
                // Handler
                HandlerDescriptor.FromDelegate((CollectDelegate)Collect).GetCommandHandler(),
                // Options
                CommonOptions.ProcessIdOption(),
                CircularBufferOption(),
                OutputPathOption(),
                ProvidersOption(),
                ProfileOption(),
                CommonOptions.FormatOption(),
                DurationOption(),
                CLREventsOption(),
                CLREventLevelOption(),
                CommonOptions.NameOption(),
                DiagnosticPortOption(),
            };

        private static uint DefaultCircularBufferSizeInMB() => 256;

        private static Option CircularBufferOption() =>
            new Option(
                alias: "--buffersize",
                description: $"Sets the size of the in-memory circular buffer in megabytes. Default {DefaultCircularBufferSizeInMB()} MB.")
            {
                Argument = new Argument<uint>(name: "size", getDefaultValue: DefaultCircularBufferSizeInMB)
            };

        public static string DefaultTraceName => "trace.nettrace";

        private static Option OutputPathOption() =>
            new Option(
                aliases: new[] { "-o", "--output" },
                description: $"The output path for the collected trace data. If not specified it defaults to '{DefaultTraceName}'.")
            {
                Argument = new Argument<FileInfo>(name: "trace-file-path", getDefaultValue: () => new FileInfo(DefaultTraceName))
            };

        private static Option ProvidersOption() =>
            new Option(
                alias: "--providers",
                description: @"A list of EventPipe providers to be enabled. This is in the form 'Provider[,Provider]', where Provider is in the form: 'KnownProviderName[:Flags[:Level][:KeyValueArgs]]', and KeyValueArgs is in the form: '[key1=value1][;key2=value2]'. These providers are in addition to any providers implied by the --profile argument. If there is any discrepancy for a particular provider, the configuration here takes precedence over the implicit configuration from the profile.")
            {
                Argument = new Argument<string>(name: "list-of-comma-separated-providers", getDefaultValue: () => string.Empty) // TODO: Can we specify an actual type?
            };

        private static Option ProfileOption() =>
            new Option(
                alias: "--profile",
                description: @"A named pre-defined set of provider configurations that allows common tracing scenarios to be specified succinctly.")
            {
                Argument = new Argument<string>(name: "profile-name", getDefaultValue: () => string.Empty)
            };

        private static Option DurationOption() =>
            new Option(
                alias: "--duration",
                description: @"When specified, will trace for the given timespan and then automatically stop the trace. Provided in the form of dd:hh:mm:ss.")
            {
                Argument = new Argument<TimeSpan>(name: "duration-timespan", getDefaultValue: () => default)
            };
        
        private static Option CLREventsOption() => 
            new Option(
                alias: "--clrevents",
                description: @"List of CLR runtime events to emit.")
            {
                Argument = new Argument<string>(name: "clrevents", getDefaultValue: () => string.Empty)
            };

        private static Option CLREventLevelOption() => 
            new Option(
                alias: "--clreventlevel",
                description: @"Verbosity of CLR events to be emitted.")
            {
                Argument = new Argument<string>(name: "clreventlevel", getDefaultValue: () => string.Empty)
            };
        private static Option DiagnosticPortOption() =>
            new Option(
                alias: "--diagnostic-port",
                description: @"The path to a diagnostic port to be created.")
            {
                Argument = new Argument<string>(name: "port", getDefaultValue: () => string.Empty)
            };
    }
}<|MERGE_RESOLUTION|>--- conflicted
+++ resolved
@@ -126,17 +126,7 @@
                     }
                     else
                     {
-<<<<<<< HEAD
                         process = Process.GetProcessById(processId);
-=======
-                        Console.Error.WriteLine("Unable to start tracing session - the target app failed to connect to the diagnostics port. This may happen if the target application is running .NET Core 3.1 or older versions. Attaching at startup is only available from .NET 5.0 or later.");
-                        if (!ProcessLauncher.Launcher.ChildProc.HasExited)
-                        {
-                            ProcessLauncher.Launcher.ChildProc.Kill();
-                        }
-                        await ReversedDiagnosticsClientBuilder.Server.DisposeAsync();
-                        return ErrorCodes.SessionCreationError;
->>>>>>> 677cb5ae
                     }
                     var shouldExit = new ManualResetEvent(false);
                     var shouldStopAfterDuration = duration != default(TimeSpan);
@@ -239,15 +229,9 @@
 
                         Console.Out.WriteLine("\nTrace completed.");
 
-<<<<<<< HEAD
                         if (format != TraceFileFormat.NetTrace)
                             TraceFileFormatConverter.ConvertToFormat(format, output.FullName);
                     }
-=======
-                    if (format != TraceFileFormat.NetTrace)
-                        TraceFileFormatConverter.ConvertToFormat(format, output.FullName);
-                    ret = 0;
->>>>>>> 677cb5ae
                 }
             }
             catch (Exception ex)
