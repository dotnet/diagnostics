﻿// Licensed to the .NET Foundation under one or more agreements.
// The .NET Foundation licenses this file to you under the MIT license.

using System;
using System.Collections.Generic;
using System.CommandLine;
using System.CommandLine.Binding;
using System.CommandLine.Rendering;
using System.Diagnostics;
using System.IO;
using System.Linq;
using System.Runtime.InteropServices;
using System.Threading;
using System.Threading.Tasks;
using Microsoft.Diagnostics.NETCore.Client;
using Microsoft.Internal.Common.Utils;
using Microsoft.Tools.Common;

namespace Microsoft.Diagnostics.Tools.Trace
{
    internal static class CollectCommandHandler
    {
        internal static bool IsQuiet
        { get; set; }

        private static void ConsoleWriteLine(string str)
        {
            if (!IsQuiet)
            {
                Console.Out.WriteLine(str);
            }
        }

        private delegate Task<int> CollectDelegate(CancellationToken ct, IConsole console, int processId, FileInfo output, uint buffersize, string providers, string profile, TraceFileFormat format, TimeSpan duration, string clrevents, string clreventlevel, string name, string port, bool showchildio, bool resumeRuntime);

        /// <summary>
        /// Collects a diagnostic trace from a currently running process or launch a child process and trace it.
        /// Append -- to the collect command to instruct the tool to run a command and trace it immediately. By default the IO from this process is hidden, but the --show-child-io option may be used to show the child process IO.
        /// </summary>
        /// <param name="ct">The cancellation token</param>
        /// <param name="console"></param>
        /// <param name="processId">The process to collect the trace from.</param>
        /// <param name="name">The name of process to collect the trace from.</param>
        /// <param name="output">The output path for the collected trace data.</param>
        /// <param name="buffersize">Sets the size of the in-memory circular buffer in megabytes.</param>
        /// <param name="providers">A list of EventPipe providers to be enabled. This is in the form 'Provider[,Provider]', where Provider is in the form: 'KnownProviderName[:Flags[:Level][:KeyValueArgs]]', and KeyValueArgs is in the form: '[key1=value1][;key2=value2]'</param>
        /// <param name="profile">A named pre-defined set of provider configurations that allows common tracing scenarios to be specified succinctly.</param>
        /// <param name="format">The desired format of the created trace file.</param>
        /// <param name="duration">The duration of trace to be taken. </param>
        /// <param name="clrevents">A list of CLR events to be emitted.</param>
        /// <param name="clreventlevel">The verbosity level of CLR events</param>
        /// <param name="diagnosticPort">Path to the diagnostic port to be used.</param>
        /// <param name="showchildio">Should IO from a child process be hidden.</param>
        /// <param name="resumeRuntime">Resume runtime once session has been initialized.</param>
        /// <returns></returns>
        private static async Task<int> Collect(CancellationToken ct, IConsole console, int processId, FileInfo output, uint buffersize, string providers, string profile, TraceFileFormat format, TimeSpan duration, string clrevents, string clreventlevel, string name, string diagnosticPort, bool showchildio, bool resumeRuntime)
        {
            bool collectionStopped = false;
            bool cancelOnEnter = true;
            bool cancelOnCtrlC = true;
            bool printStatusOverTime = true;
            int ret = (int)ReturnCode.Ok;
            IsQuiet = showchildio;

            try
            {
                Debug.Assert(output != null);
                Debug.Assert(profile != null);

                if (ProcessLauncher.Launcher.HasChildProc && showchildio)
                {
                    // If showing IO, then all IO (including CtrlC) behavior is delegated to the child process
                    cancelOnCtrlC = false;
                    cancelOnEnter = false;
                    printStatusOverTime = false;
                }
                else
                {
                    cancelOnCtrlC = true;
                    cancelOnEnter = !Console.IsInputRedirected;
                    printStatusOverTime = !Console.IsOutputRedirected;
                }

                if (!cancelOnCtrlC)
                {
                    ct = CancellationToken.None;
                }

                if (!ProcessLauncher.Launcher.HasChildProc)
                {
                    if (showchildio)
                    {
                        Console.WriteLine("--show-child-io must not be specified when attaching to a process");
                        return (int)ReturnCode.ArgumentError;
                    }
                    if (CommandUtils.ValidateArgumentsForAttach(processId, name, diagnosticPort, out int resolvedProcessId))
                    {
                        processId = resolvedProcessId;
                    }
                    else
                    {
                        return (int)ReturnCode.ArgumentError;
                    }
                }
                else if (!CommandUtils.ValidateArgumentsForChildProcess(processId, name, diagnosticPort))
                {
                    return (int)ReturnCode.ArgumentError;
                }

                if (profile.Length == 0 && providers.Length == 0 && clrevents.Length == 0)
                {
                    ConsoleWriteLine("No profile or providers specified, defaulting to trace profile 'cpu-sampling'");
                    profile = "cpu-sampling";
                }

                Dictionary<string, string> enabledBy = new();

                List<EventPipeProvider> providerCollection = Extensions.ToProviders(providers);
                foreach (EventPipeProvider providerCollectionProvider in providerCollection)
                {
                    enabledBy[providerCollectionProvider.Name] = "--providers ";
                }

                if (profile.Length != 0)
                {
                    Profile selectedProfile = ListProfilesCommandHandler.DotNETRuntimeProfiles
                        .FirstOrDefault(p => p.Name.Equals(profile, StringComparison.OrdinalIgnoreCase));
                    if (selectedProfile == null)
                    {
                        Console.Error.WriteLine($"Invalid profile name: {profile}");
                        return (int)ReturnCode.ArgumentError;
                    }

                    Profile.MergeProfileAndProviders(selectedProfile, providerCollection, enabledBy);
                }

                // Parse --clrevents parameter
                if (clrevents.Length != 0)
                {
                    // Ignore --clrevents if CLR event provider was already specified via --profile or --providers command.
                    if (enabledBy.ContainsKey(Extensions.CLREventProviderName))
                    {
                        ConsoleWriteLine($"The argument --clrevents {clrevents} will be ignored because the CLR provider was configured via either --profile or --providers command.");
                    }
                    else
                    {
                        EventPipeProvider clrProvider = Extensions.ToCLREventPipeProvider(clrevents, clreventlevel);
                        providerCollection.Add(clrProvider);
                        enabledBy[Extensions.CLREventProviderName] = "--clrevents";
                    }
                }


                if (providerCollection.Count <= 0)
                {
                    Console.Error.WriteLine("No providers were specified to start a trace.");
                    return (int)ReturnCode.ArgumentError;
                }

                PrintProviders(providerCollection, enabledBy);

                DiagnosticsClient diagnosticsClient;
                Process process = null;
                DiagnosticsClientBuilder builder = new("dotnet-trace", 10);
                ManualResetEvent shouldExit = new(false);
                ct.Register(() => shouldExit.Set());
                using (DiagnosticsClientHolder holder = await builder.Build(ct, processId, diagnosticPort, showChildIO: showchildio, printLaunchCommand: true).ConfigureAwait(false))
                {
                    string processMainModuleFileName = $"Process{processId}";

                    // if builder returned null, it means we received ctrl+C while waiting for clients to connect. Exit gracefully.
                    if (holder == null)
                    {
                        return (int)await Task.FromResult(ReturnCode.Ok).ConfigureAwait(false);
                    }
                    diagnosticsClient = holder.Client;
                    if (ProcessLauncher.Launcher.HasChildProc)
                    {
                        process = Process.GetProcessById(holder.EndpointInfo.ProcessId);
                    }
                    else if (IpcEndpointConfig.TryParse(diagnosticPort, out IpcEndpointConfig portConfig) && (portConfig.IsConnectConfig || portConfig.IsListenConfig))
                    {
                        // No information regarding process (could even be a routed process),
                        // use "file" part of IPC channel name as process main module file name.
                        processMainModuleFileName = Path.GetFileName(portConfig.Address);
                    }
                    else
                    {
                        process = Process.GetProcessById(processId);
                    }

                    if (process != null)
                    {
                        // Reading the process MainModule filename can fail if the target process closes
                        // or isn't fully setup. Retry a few times to attempt to address the issue
                        for (int attempts = 0; attempts < 10; attempts++)
                        {
                            try
                            {
                                processMainModuleFileName = process.MainModule.FileName;
                                break;
                            }

                            catch
                            {
                                Thread.Sleep(200);
                            }
                        }

                    }

                    if (string.Equals(output.Name, DefaultTraceName, StringComparison.OrdinalIgnoreCase))
                    {
                        DateTime now = DateTime.Now;
                        FileInfo processMainModuleFileInfo = new(processMainModuleFileName);
                        output = new FileInfo($"{processMainModuleFileInfo.Name}_{now:yyyyMMdd}_{now:HHmmss}.nettrace");
                    }

                    bool shouldStopAfterDuration = duration != default(TimeSpan);
                    bool rundownRequested = false;
                    System.Timers.Timer durationTimer = null;


                    using (VirtualTerminalMode vTermMode = printStatusOverTime ? VirtualTerminalMode.TryEnable() : null)
                    {
                        EventPipeSession session = null;
                        try
                        {
                            session = diagnosticsClient.StartEventPipeSession(providerCollection, true, (int)buffersize);
                            if (resumeRuntime)
                            {
                                try
                                {
                                    diagnosticsClient.ResumeRuntime();
                                }
                                catch (UnsupportedCommandException)
                                {
                                    // Noop if command is unsupported, since the target is most likely a 3.1 app.
                                }
                            }
                        }
                        catch (DiagnosticsClientException e)
                        {
                            Console.Error.WriteLine($"Unable to start a tracing session: {e}");
                            return (int)ReturnCode.SessionCreationError;
                        }
                        catch (UnauthorizedAccessException e)
                        {
                            Console.Error.WriteLine($"dotnet-trace does not have permission to access the specified app: {e.GetType()}");
                            return (int)ReturnCode.SessionCreationError;
                        }

                        if (session == null)
                        {
                            Console.Error.WriteLine("Unable to create session.");
                            return (int)ReturnCode.SessionCreationError;
                        }

                        if (shouldStopAfterDuration)
                        {
                            durationTimer = new System.Timers.Timer(duration.TotalMilliseconds);
                            durationTimer.Elapsed += (s, e) => shouldExit.Set();
                            durationTimer.AutoReset = false;
                        }

                        Stopwatch stopwatch = new();
                        durationTimer?.Start();
                        stopwatch.Start();

                        LineRewriter rewriter = null;

                        using (FileStream fs = new(output.FullName, FileMode.Create, FileAccess.Write))
                        {
                            ConsoleWriteLine($"Process        : {processMainModuleFileName}");
                            ConsoleWriteLine($"Output File    : {fs.Name}");
                            if (shouldStopAfterDuration)
                            {
                                ConsoleWriteLine($"Trace Duration : {duration:dd\\:hh\\:mm\\:ss}");
                            }

                            ConsoleWriteLine("\n\n");

                            FileInfo fileInfo = new(output.FullName);
                            Task copyTask = session.EventStream.CopyToAsync(fs);
                            Task shouldExitTask = copyTask.ContinueWith(
                                (task) => shouldExit.Set(),
                                CancellationToken.None,
                                TaskContinuationOptions.None,
                                TaskScheduler.Default);

                            if (printStatusOverTime)
                            {
                                rewriter = new LineRewriter { LineToClear = Console.CursorTop - 1 };
                                Console.CursorVisible = false;
                                if (!rewriter.IsRewriteConsoleLineSupported)
                                {
                                    ConsoleWriteLine("Recording trace in progress. Press <Enter> or <Ctrl+C> to exit...");
                                }
                            }

                            Action printStatus = () => {
                                if (printStatusOverTime)
                                {
<<<<<<< HEAD
                                    rewriter?.RewriteConsoleLine();
                                    fileInfo.Refresh();
                                    ConsoleWriteLine($"[{stopwatch.Elapsed:dd\\:hh\\:mm\\:ss}]\tRecording trace {GetSize(fileInfo.Length)}");
                                    ConsoleWriteLine("Press <Enter> or <Ctrl+C> to exit...");
=======
                                    if (rewriter.IsRewriteConsoleLineSupported)
                                    {
                                        rewriter?.RewriteConsoleLine();
                                        fileInfo.Refresh();
                                        ConsoleWriteLine($"[{stopwatch.Elapsed.ToString(@"dd\:hh\:mm\:ss")}]\tRecording trace {GetSize(fileInfo.Length)}");
                                        ConsoleWriteLine("Press <Enter> or <Ctrl+C> to exit...");
                                    }
>>>>>>> 09d03a83
                                }

                                if (rundownRequested)
                                {
                                    ConsoleWriteLine("Stopping the trace. This may take several minutes depending on the application being traced.");
                                }
                            };

                            while (!shouldExit.WaitOne(100) && !(cancelOnEnter && Console.KeyAvailable && Console.ReadKey(true).Key == ConsoleKey.Enter))
                            {
                                printStatus();
                            }

                            // if the CopyToAsync ended early (target program exited, etc.), then we don't need to stop the session.
                            if (!copyTask.Wait(0))
                            {
                                // Behavior concerning Enter moving text in the terminal buffer when at the bottom of the buffer
                                // is different between Console/Terminals on Windows and Mac/Linux
                                if (!RuntimeInformation.IsOSPlatform(OSPlatform.Windows) &&
                                    printStatusOverTime &&
                                    rewriter != null &&
                                    Math.Abs(Console.CursorTop - Console.BufferHeight) == 1)
                                {
                                    rewriter.LineToClear--;
                                }
                                collectionStopped = true;
                                durationTimer?.Stop();
                                rundownRequested = true;
                                session.Stop();

                                do
                                {
                                    printStatus();
                                } while (!copyTask.Wait(100));
                            }
                            // At this point the copyTask will have finished, so wait on the shouldExitTask in case it threw
                            // an exception or had some other interesting behavior
                            shouldExitTask.Wait();
                        }

                        ConsoleWriteLine($"\nTrace completed.");

                        if (format != TraceFileFormat.NetTrace)
                        {
                            TraceFileFormatConverter.ConvertToFormat(format, output.FullName);
                        }
                    }

                    if (!collectionStopped && !ct.IsCancellationRequested)
                    {
                        // If the process is shutting down by itself print the return code from the process.
                        // Capture this before leaving the using, as the Dispose of the DiagnosticsClientHolder
                        // may terminate the target process causing it to have the wrong error code
                        if (ProcessLauncher.Launcher.HasChildProc && ProcessLauncher.Launcher.ChildProc.WaitForExit(5000))
                        {
                            ret = ProcessLauncher.Launcher.ChildProc.ExitCode;
                            ConsoleWriteLine($"Process exited with code '{ret}'.");
                            collectionStopped = true;
                        }
                    }
                }
            }
            catch (CommandLineErrorException e)
            {
                Console.Error.WriteLine($"[ERROR] {e.Message}");
                collectionStopped = true;
                ret = (int)ReturnCode.TracingError;
            }
            catch (Exception ex)
            {
                Console.Error.WriteLine($"[ERROR] {ex}");
                collectionStopped = true;
                ret = (int)ReturnCode.TracingError;
            }
            finally
            {
                if (printStatusOverTime)
                {
                    if (console.GetTerminal() != null)
                    {
                        Console.CursorVisible = true;
                    }
                }

                if (ProcessLauncher.Launcher.HasChildProc)
                {
                    if (!collectionStopped || ct.IsCancellationRequested)
                    {
                        ret = (int)ReturnCode.TracingError;
                    }
                }
                ProcessLauncher.Launcher.Cleanup();
            }
            return await Task.FromResult(ret).ConfigureAwait(false);
        }

        private static void PrintProviders(IReadOnlyList<EventPipeProvider> providers, Dictionary<string, string> enabledBy)
        {
            ConsoleWriteLine("");
            ConsoleWriteLine(string.Format("{0, -40}", "Provider Name") + string.Format("{0, -20}", "Keywords") +
                string.Format("{0, -20}", "Level") + "Enabled By");  // +4 is for the tab
            foreach (EventPipeProvider provider in providers)
            {
                ConsoleWriteLine(string.Format("{0, -80}", $"{GetProviderDisplayString(provider)}") + $"{enabledBy[provider.Name]}");
            }
            ConsoleWriteLine("");
        }
        private static string GetProviderDisplayString(EventPipeProvider provider) =>
            string.Format("{0, -40}", provider.Name) + string.Format("0x{0, -18}", $"{provider.Keywords:X16}") + string.Format("{0, -8}", provider.EventLevel.ToString() + $"({(int)provider.EventLevel})");

        private static string GetSize(long length)
        {
            if (length > 1e9)
            {
                return string.Format("{0,-8} (GB)", $"{length / 1e9:0.00##}");
            }
            else if (length > 1e6)
            {
                return string.Format("{0,-8} (MB)", $"{length / 1e6:0.00##}");
            }
            else if (length > 1e3)
            {
                return string.Format("{0,-8} (KB)", $"{length / 1e3:0.00##}");
            }
            else
            {
                return string.Format("{0,-8} (B)", $"{length / 1.0:0.00##}");
            }
        }

        public static Command CollectCommand() =>
            new(
                name: "collect",
                description: "Collects a diagnostic trace from a currently running process or launch a child process and trace it. Append -- to the collect command to instruct the tool to run a command and trace it immediately. When tracing a child process, the exit code of dotnet-trace shall be that of the traced process unless the trace process encounters an error.")
            {
                // Handler
                HandlerDescriptor.FromDelegate((CollectDelegate)Collect).GetCommandHandler(),
                // Options
                CommonOptions.ProcessIdOption(),
                CircularBufferOption(),
                OutputPathOption(),
                ProvidersOption(),
                ProfileOption(),
                CommonOptions.FormatOption(),
                DurationOption(),
                CLREventsOption(),
                CLREventLevelOption(),
                CommonOptions.NameOption(),
                DiagnosticPortOption(),
                ShowChildIOOption(),
                ResumeRuntimeOption()
            };

        private static uint DefaultCircularBufferSizeInMB() => 256;

        private static Option CircularBufferOption() =>
            new(
                alias: "--buffersize",
                description: $"Sets the size of the in-memory circular buffer in megabytes. Default {DefaultCircularBufferSizeInMB()} MB.")
            {
                Argument = new Argument<uint>(name: "size", getDefaultValue: DefaultCircularBufferSizeInMB)
            };

        public static string DefaultTraceName => "default";

        private static Option OutputPathOption() =>
            new(
                aliases: new[] { "-o", "--output" },
                description: $"The output path for the collected trace data. If not specified it defaults to '<appname>_<yyyyMMdd>_<HHmmss>.nettrace', e.g., 'myapp_20210315_111514.nettrace'.")
            {
                Argument = new Argument<FileInfo>(name: "trace-file-path", getDefaultValue: () => new FileInfo(DefaultTraceName))
            };

        private static Option ProvidersOption() =>
            new(
                alias: "--providers",
                description: @"A comma delimitted list of EventPipe providers to be enabled. This is in the form 'Provider[,Provider]'," +
                             @"where Provider is in the form: 'KnownProviderName[:[Flags][:[Level][:[KeyValueArgs]]]]', and KeyValueArgs is in the form: " +
                             @"'[key1=value1][;key2=value2]'.  Values in KeyValueArgs that contain ';' or '=' characters need to be surrounded by '""', " +
                             @"e.g., FilterAndPayloadSpecs=""MyProvider/MyEvent:-Prop1=Prop1;Prop2=Prop2.A.B;"".  Depending on your shell, you may need to " +
                             @"escape the '""' characters and/or surround the entire provider specification in quotes, e.g., " +
                             @"--providers 'KnownProviderName:0x1:1:FilterSpec=\""KnownProviderName/EventName:-Prop1=Prop1;Prop2=Prop2.A.B;\""'. These providers are in " +
                             @"addition to any providers implied by the --profile argument. If there is any discrepancy for a particular provider, the " +
                             @"configuration here takes precedence over the implicit configuration from the profile.  See documentation for examples.")
            {
                Argument = new Argument<string>(name: "list-of-comma-separated-providers", getDefaultValue: () => string.Empty) // TODO: Can we specify an actual type?
            };

        private static Option ProfileOption() =>
            new(
                alias: "--profile",
                description: @"A named pre-defined set of provider configurations that allows common tracing scenarios to be specified succinctly.")
            {
                Argument = new Argument<string>(name: "profile-name", getDefaultValue: () => string.Empty)
            };

        private static Option DurationOption() =>
            new(
                alias: "--duration",
                description: @"When specified, will trace for the given timespan and then automatically stop the trace. Provided in the form of dd:hh:mm:ss.")
            {
                Argument = new Argument<TimeSpan>(name: "duration-timespan", getDefaultValue: () => default)
            };

        private static Option CLREventsOption() =>
            new(
                alias: "--clrevents",
                description: @"List of CLR runtime events to emit.")
            {
                Argument = new Argument<string>(name: "clrevents", getDefaultValue: () => string.Empty)
            };

        private static Option CLREventLevelOption() =>
            new(
                alias: "--clreventlevel",
                description: @"Verbosity of CLR events to be emitted.")
            {
                Argument = new Argument<string>(name: "clreventlevel", getDefaultValue: () => string.Empty)
            };
        private static Option DiagnosticPortOption() =>
            new(
                alias: "--diagnostic-port",
                description: @"The path to a diagnostic port to be used.")
            {
                Argument = new Argument<string>(name: "diagnosticPort", getDefaultValue: () => string.Empty)
            };
        private static Option ShowChildIOOption() =>
            new(
                alias: "--show-child-io",
                description: @"Shows the input and output streams of a launched child process in the current console.")
            {
                Argument = new Argument<bool>(name: "show-child-io", getDefaultValue: () => false)
            };

        private static Option ResumeRuntimeOption() =>
            new(
                alias: "--resume-runtime",
                description: @"Resume runtime once session has been initialized, defaults to true. Disable resume of runtime using --resume-runtime:false")
            {
                Argument = new Argument<bool>(name: "resumeRuntime", getDefaultValue: () => true)
            };
    }
}<|MERGE_RESOLUTION|>--- conflicted
+++ resolved
@@ -299,22 +299,12 @@
                             }
 
                             Action printStatus = () => {
-                                if (printStatusOverTime)
-                                {
-<<<<<<< HEAD
+                                if (printStatusOverTime && rewriter.IsRewriteConsoleLineSupported)
+                                {
                                     rewriter?.RewriteConsoleLine();
                                     fileInfo.Refresh();
                                     ConsoleWriteLine($"[{stopwatch.Elapsed:dd\\:hh\\:mm\\:ss}]\tRecording trace {GetSize(fileInfo.Length)}");
                                     ConsoleWriteLine("Press <Enter> or <Ctrl+C> to exit...");
-=======
-                                    if (rewriter.IsRewriteConsoleLineSupported)
-                                    {
-                                        rewriter?.RewriteConsoleLine();
-                                        fileInfo.Refresh();
-                                        ConsoleWriteLine($"[{stopwatch.Elapsed.ToString(@"dd\:hh\:mm\:ss")}]\tRecording trace {GetSize(fileInfo.Length)}");
-                                        ConsoleWriteLine("Press <Enter> or <Ctrl+C> to exit...");
-                                    }
->>>>>>> 09d03a83
                                 }
 
                                 if (rundownRequested)
