--- conflicted
+++ resolved
@@ -54,8 +54,6 @@
                 throw new ArgumentNullException(nameof(providers));
             return string.IsNullOrWhiteSpace(providers) ?
                 new List<EventPipeProvider>() : providers.Split(',').Select(ToProvider).ToList();
-<<<<<<< HEAD
-=======
         }
 
         public static EventPipeProvider ToCLREventPipeProvider(string clreventslist, string clreventlevel)
@@ -87,7 +85,6 @@
             }
 
             return new EventPipeProvider(CLREventProviderName, level, clrEventsKeywordsMask, null);
->>>>>>> 84cd20eb
         }
 
         private static EventLevel GetEventLevel(string token)
@@ -151,7 +148,6 @@
             var argument = string.IsNullOrWhiteSpace(filterData) ? null : ParseArgumentString(filterData); 
             return new EventPipeProvider(providerName, eventLevel, keywords, argument);
         }
-<<<<<<< HEAD
 
         private static Dictionary<string, string> ParseArgumentString(string argument)
         {
@@ -161,17 +157,6 @@
             }
             var argumentDict = new Dictionary<string, string>();
 
-=======
-
-        private static Dictionary<string, string> ParseArgumentString(string argument)
-        {
-            if (argument == "")
-            {
-                return null;
-            }
-            var argumentDict = new Dictionary<string, string>();
-
->>>>>>> 84cd20eb
             int keyStart = 0;
             int keyEnd = 0;
             int valStart = 0;
