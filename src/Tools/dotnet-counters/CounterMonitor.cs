--- conflicted
+++ resolved
@@ -129,11 +129,6 @@
                 outputPath: outputPath,
                 providers: Trace.Extensions.ToProviders(providerString));
 
-<<<<<<< HEAD
-=======
-            sessionId = EventPipeClient.StartTracingToFile(_processId, configuration);
->>>>>>> 846efe3e
-
             var binaryReader = EventPipeClient.StreamTracingToFile(_processId, configuration, out var sessionId);
             _console.Out.WriteLine($"SessionId=0x{sessionId:X16}");
             var tBytesRead = 0;
