--- conflicted
+++ resolved
@@ -24,11 +24,6 @@
                 "0xffffffff", // Keywords
                 "0x5", // Level 
                 new[] { // Counters
-                    // NOTE: For now, the set of counters below doesn't really matter because 
-                    // we don't really display any counters in real time. (We just collect .netperf files) 
-                    // In the future (with IPC), we should filter counter payloads by name provided below to display.  
-                    // These are mainly here as placeholders. 
-<<<<<<< HEAD
                     new CounterProfile{ Name="cpu-usage", Description="Amount of time the process has utilized the CPU (ms)", DisplayName="CPU Usage (%)", Type=CounterType.PollingCounter },
                     new CounterProfile{ Name="working-set", Description="Amount of working set used by the process (MB)", DisplayName="Working Set (MB)", Type=CounterType.PollingCounter },
                     new CounterProfile{ Name="gc-heap-size", Description="Total heap size reported by the GC (MB)", DisplayName="GC Heap Size (MB)", Type=CounterType.PollingCounter },
@@ -36,14 +31,6 @@
                     new CounterProfile{ Name="gen-1-gc-count", Description="Number of Gen 1 GCs", DisplayName="Gen 1 GC / sec", Type=CounterType.IncrementingPollingCounter },
                     new CounterProfile{ Name="gen-2-gc-count", Description="Number of Gen 2 GCs", DisplayName="Gen 2 GC / sec", Type=CounterType.IncrementingPollingCounter },
                     new CounterProfile{ Name="exception-count", Description="Number of Exceptions / Sec", DisplayName="Exceptions / sec", Type=CounterType.IncrementingPollingCounter },
-=======
-                    new CounterProfile{ Name="total-processor-time", Description="Amount of time the process has utilized the CPU (ms)" },
-                    new CounterProfile{ Name="private-memory", Description="Amount of private virtual memory used by the process (KB)" },
-                    new CounterProfile{ Name="working-set", Description="Amount of working set used by the process (KB)" },
-                    new CounterProfile{ Name="virtual-memory", Description="Amount of virtual memory used by the process (KB)" },
-                    new CounterProfile{ Name="gc-total-memory", Description="Amount of committed virtual memory used by the GC (KB)" },
-                    new CounterProfile{ Name="exceptions-thrown-rate", Description="Number of exceptions thrown in a recent 1 minute window (exceptions/min)" },
->>>>>>> 846efe3e
                 });
             // TODO: Add more providers (ex. ASP.NET ones)
         }
