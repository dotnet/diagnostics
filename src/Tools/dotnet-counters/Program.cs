// Licensed to the .NET Foundation under one or more agreements.
// The .NET Foundation licenses this file to you under the MIT license.

using Microsoft.Internal.Common.Commands;
using Microsoft.Internal.Common.Utils;
using Microsoft.Tools.Common;
using System;
using System.Collections.Generic;
using System.CommandLine;
using System.CommandLine.Binding;
using System.CommandLine.Builder;
using System.CommandLine.Invocation;
using System.CommandLine.Parsing;
using System.Linq;
using System.Threading;
using System.Threading.Tasks;

namespace Microsoft.Diagnostics.Tools.Counters
{
    public enum CountersExportFormat { csv, json };

    internal static class Program
    {
        private delegate Task<int> CollectDelegate(
            CancellationToken ct,
            List<string> counter_list,
            string counters,
            IConsole console,
            int processId,
            int refreshInterval,
            CountersExportFormat format,
            string output,
            string processName,
            string port,
            bool resumeRuntime,
            int maxHistograms,
<<<<<<< HEAD
            int maxTimeSeries);

        private delegate Task<int> MonitorDelegate(
=======
            int maxTimeSeries,
            TimeSpan duration);
        delegate Task<int> MonitorDelegate(
>>>>>>> 7cc1cba7
            CancellationToken ct,
            List<string> counter_list,
            string counters,
            IConsole console,
            int processId,
            int refreshInterval,
            string processName,
            string port,
            bool resumeRuntime,
            int maxHistograms,
            int maxTimeSeries,
            TimeSpan duration);

        private static Command MonitorCommand() =>
            new Command(
                name: "monitor",
                description: "Start monitoring a .NET application")
            {
                // Handler
                HandlerDescriptor.FromDelegate((MonitorDelegate)new CounterMonitor().Monitor).GetCommandHandler(),
                // Arguments and Options
                CounterList(),
                CounterOption(),
                ProcessIdOption(),
                RefreshIntervalOption(),
                NameOption(),
                DiagnosticPortOption(),
                ResumeRuntimeOption(),
                MaxHistogramOption(),
                MaxTimeSeriesOption(),
                DurationOption()
            };

        private static Command CollectCommand() =>
            new Command(
                name: "collect",
                description: "Monitor counters in a .NET application and export the result into a file")
            {
                // Handler
                HandlerDescriptor.FromDelegate((CollectDelegate)new CounterMonitor().Collect).GetCommandHandler(),
                // Arguments and Options
                CounterList(),
                CounterOption(),
                ProcessIdOption(),
                RefreshIntervalOption(),
                ExportFormatOption(),
                ExportFileNameOption(),
                NameOption(),
                DiagnosticPortOption(),
                ResumeRuntimeOption(),
                MaxHistogramOption(),
                MaxTimeSeriesOption(),
                DurationOption()
            };

        private static Option NameOption() =>
            new Option(
                aliases: new[] { "-n", "--name" },
                description: "The name of the process that will be monitored.")
            {
                Argument = new Argument<string>(name: "name")
            };

        private static Option ProcessIdOption() =>
            new Option(
                aliases: new[] { "-p", "--process-id" },
                description: "The process id that will be monitored.")
            {
                Argument = new Argument<int>(name: "pid")
            };

        private static Option RefreshIntervalOption() =>
            new Option(
                alias: "--refresh-interval",
                description: "The number of seconds to delay between updating the displayed counters.")
            {
                Argument = new Argument<int>(name: "refresh-interval", getDefaultValue: () => 1)
            };

        private static Option ExportFormatOption() =>
            new Option(
                alias: "--format",
                description: "The format of exported counter data.")
            {
                Argument = new Argument<CountersExportFormat>(name: "format", getDefaultValue: () => CountersExportFormat.csv)
            };

        private static Option ExportFileNameOption() =>
            new Option(
                aliases: new[] { "-o", "--output" },
                description: "The output file name.")
            {
                Argument = new Argument<string>(name: "output", getDefaultValue: () => "counter")
            };

        private static Option CounterOption() =>
            new Option(
                alias: "--counters",
                description: "A comma-separated list of counter providers. Counter providers can be specified as <provider_name> or <provider_name>[comma_separated_counter_names]. If the provider_name is used without qualifying counter_names then all counters will be shown. For example \"System.Runtime[cpu-usage,working-set],Microsoft.AspNetCore.Hosting\" includes the cpu-usage and working-set counters from the System.Runtime provider and all the counters from the Microsoft.AspNetCore.Hosting provider. To discover provider and counter names, use the list command.")
            {
                Argument = new Argument<string>(name: "counters")
            };

        private static Argument CounterList() =>
            new Argument<List<string>>(name: "counter_list", getDefaultValue: () => new List<string>())
            {
                Description = @"A space separated list of counter providers. Counters can be specified <provider_name> or <provider_name>[comma_separated_counter_names]. If the provider_name is used without a qualifying counter_names then all counters will be shown. To discover provider and counter names, use the list command.",
                IsHidden = true
            };

        private static Command ListCommand() =>
            new Command(
                name: "list",
                description: "Display a list of counter names and descriptions, grouped by provider.")
            {
                CommandHandler.Create<IConsole, string>(List),
                RuntimeVersionOption()
            };

        private static Option RuntimeVersionOption() =>
            new Option(
                aliases: new[] { "-r", "--runtime-version" },
                description: "Version of runtime. Supported runtime version: 3.0, 3.1, 5.0")
            {
                Argument = new Argument<string>(name: "runtimeVersion", getDefaultValue: () => "3.1")
            };

        private static Option DiagnosticPortOption() =>
            new Option(
                alias: "--diagnostic-port",
                description: "The path to diagnostic port to be used.")
            {
                Argument = new Argument<string>(name: "diagnosticPort", getDefaultValue: () => "")
            };

        private static Option ResumeRuntimeOption() =>
            new Option(
                alias: "--resume-runtime",
                description: @"Resume runtime once session has been initialized, defaults to true. Disable resume of runtime using --resume-runtime:false")
            {
                Argument = new Argument<bool>(name: "resumeRuntime", getDefaultValue: () => true)
            };

        private static Option MaxHistogramOption() =>
            new Option(
                alias: "--maxHistograms",
                description: "The maximum number of histograms that can be tracked. Each unique combination of provider name, histogram name, and dimension values" +
                " counts as one histogram. Tracking more histograms uses more memory in the target process so this bound guards against unintentional high memory use.")
            {
                Argument = new Argument<int>(name: "maxHistograms", getDefaultValue: () => 10)
            };

        private static Option MaxTimeSeriesOption() =>
            new Option(
                alias: "--maxTimeSeries",
                description: "The maximum number of time series that can be tracked. Each unique combination of provider name, metric name, and dimension values" +
                " counts as one time series. Tracking more time series uses more memory in the target process so this bound guards against unintentional high memory use.")
            {
                Argument = new Argument<int>(name: "maxTimeSeries", getDefaultValue: () => 1000)
            };

        private static Option DurationOption() =>
            new Option(
                alias: "--duration",
                description: @"When specified, will run for the given timespan and then automatically stop. Provided in the form of dd:hh:mm:ss.")
            {
                Argument = new Argument<TimeSpan>(name: "duration-timespan", getDefaultValue: () => default)
            };

        private static readonly string[] s_SupportedRuntimeVersions = new[] { "3.0", "3.1", "5.0" };

        public static int List(IConsole console, string runtimeVersion)
        {
            if (!s_SupportedRuntimeVersions.Contains(runtimeVersion))
            {
                Console.WriteLine($"{runtimeVersion} is not a supported version string or a supported runtime version.");
                Console.WriteLine("Supported version strings: 3.0, 3.1, 5.0");
                return 0;
            }
            var profiles = KnownData.GetAllProviders(runtimeVersion);
            var maxNameLength = profiles.Max(p => p.Name.Length);
            Console.WriteLine($"Showing well-known counters for .NET (Core) version {runtimeVersion} only. Specific processes may support additional counters.");
            foreach (var profile in profiles)
            {
                var counters = profile.GetAllCounters();
                var maxCounterNameLength = counters.Max(c => c.Name.Length);
                Console.WriteLine($"{profile.Name.PadRight(maxNameLength)}");
                foreach (var counter in profile.Counters.Values)
                {
                    Console.WriteLine($"    {counter.Name.PadRight(maxCounterNameLength)} \t\t {counter.Description}");
                }
                Console.WriteLine("");
            }
            return 1;
        }

        private static Task<int> Main(string[] args)
        {
            var parser = new CommandLineBuilder()
                .AddCommand(MonitorCommand())
                .AddCommand(CollectCommand())
                .AddCommand(ListCommand())
                .AddCommand(ProcessStatusCommandHandler.ProcessStatusCommand("Lists the dotnet processes that can be monitored"))
                .UseDefaults()
                .Build();

            ParseResult parseResult = parser.Parse(args);
            string parsedCommandName = parseResult.CommandResult.Command.Name;
            if (parsedCommandName == "monitor" || parsedCommandName == "collect")
            {
                IReadOnlyCollection<string> unparsedTokens = parseResult.UnparsedTokens;
                // If we notice there are unparsed tokens, user might want to attach on startup.
                if (unparsedTokens.Count > 0)
                {
                    ProcessLauncher.Launcher.PrepareChildProcess(args);
                }
            }

            return parser.InvokeAsync(args);
        }
    }
}<|MERGE_RESOLUTION|>--- conflicted
+++ resolved
@@ -34,15 +34,9 @@
             string port,
             bool resumeRuntime,
             int maxHistograms,
-<<<<<<< HEAD
-            int maxTimeSeries);
-
-        private delegate Task<int> MonitorDelegate(
-=======
             int maxTimeSeries,
             TimeSpan duration);
         delegate Task<int> MonitorDelegate(
->>>>>>> 7cc1cba7
             CancellationToken ct,
             List<string> counter_list,
             string counters,
