﻿// Licensed to the .NET Foundation under one or more agreements.
// The .NET Foundation licenses this file to you under the MIT license.

using System;
using System.Globalization;
using System.IO;
using System.Text;
using Microsoft.Diagnostics.Monitoring.EventPipe;

namespace Microsoft.Diagnostics.Tools.Counters.Exporters
{
    internal class JSONExporter : ICounterRenderer
    {
        private readonly object _lock = new();
        private readonly string _output;
        private readonly string _processName;
        private StringBuilder builder;
        private readonly int flushLength = 10_000; // Arbitrary length to flush

        public JSONExporter(string output, string processName)
        {
            if (output.EndsWith(".json"))
            {
                _output = output;
            }
            else
            {
                _output = output + ".json";
            }
            _processName = processName;
        }
        public void Initialize()
        {
            if (File.Exists(_output))
            {
                Console.WriteLine($"[Warning] {_output} already exists. This file will be overwritten.");
                File.Delete(_output);
            }

            lock (_lock)
            {
                builder = new StringBuilder();
                builder
                    .Append("{ \"TargetProcess\": \"").Append(_processName).Append("\", ")
                    .Append("\"StartTime\": \"").Append(DateTime.Now.ToString("O")).Append("\", ")
                    .Append("\"Events\": [");
            }
        }

        public void EventPipeSourceConnected()
        {
            Console.WriteLine("Starting a counter session. Press Q to quit.");
        }

        public void SetErrorText(string errorText)
        {
            Console.WriteLine(errorText);
        }

        public void ToggleStatus(bool paused)
        {
            // Do nothing
        }

        public void CounterPayloadReceived(CounterPayload payload, bool _)
        {
            lock (_lock)
            {
                if (builder.Length > flushLength)
                {
                    File.AppendAllText(_output, builder.ToString());
                    builder.Clear();
                }
                builder
<<<<<<< HEAD
                    .Append("{ \"timestamp\": \"").Append(DateTime.Now.ToString("u")).Append("\", ")
                    .Append(" \"provider\": \"").Append(JsonEscape(payload.CounterInfo.ProviderName)).Append("\", ")
=======
                    .Append("{ \"timestamp\": \"").Append(DateTime.Now.ToString("O")).Append("\", ")
                    .Append(" \"provider\": \"").Append(JsonEscape(payload.Provider)).Append("\", ")
>>>>>>> 02f0dd5c
                    .Append(" \"name\": \"").Append(JsonEscape(payload.GetDisplay())).Append("\", ")
                    .Append(" \"tags\": \"").Append(JsonEscape(payload.Metadata)).Append("\", ")
                    .Append(" \"counterType\": \"").Append(JsonEscape(payload.CounterType.ToString())).Append("\", ")
                    .Append(" \"meterTags\": \"").Append(JsonEscape(payload.CounterInfo.MeterTags)).Append("\", ")
                    .Append(" \"instrumentTags\": \"").Append(JsonEscape(payload.CounterInfo.InstrumentTags)).Append("\", ")
                    .Append(" \"value\": ").Append(payload.Value.ToString(CultureInfo.InvariantCulture)).Append(" },");
            }
        }

        public void CounterStopped(CounterPayload payload) { }

        public void Stop()
        {
            lock (_lock)
            {
                builder.Remove(builder.Length - 1, 1); // Remove the last comma to ensure valid JSON format.
                builder.Append("]}");
                // Append all the remaining text to the file.
                File.AppendAllText(_output, builder.ToString());
            }
            Console.WriteLine("File saved to " + _output);
        }

        private static readonly char[] s_escapeChars = new char[] { '"', '\n', '\r', '\t', '\\', '\b', '\f' };

        private static string JsonEscape(string input)
        {
            if (input is null)
            {
                return string.Empty;
            }

            int offset = input.IndexOfAny(s_escapeChars);
            if (offset == -1)
            {
                // fast path
                return input;
            }

            // slow path
            // this could be written more efficiently but I expect it to be quite rare and not performance sensitive
            // so I didn't feel justified writing a complex routine or adding a few 100KB for a dependency on a
            // better performing JSON library
            StringBuilder sb = new(input.Length + 10);
            foreach (char c in input)
            {
                switch (c)
                {
                    case '\"':
                        sb.Append("\\\"");
                        break;
                    case '\n':
                        sb.Append("\\n");
                        break;
                    case '\r':
                        sb.Append("\\r");
                        break;
                    case '\t':
                        sb.Append("\\t");
                        break;
                    case '\\':
                        sb.Append("\\\\");
                        break;
                    case '\b':
                        sb.Append("\\b");
                        break;
                    case '\f':
                        sb.Append("\\f");
                        break;
                    default:
                        sb.Append(c);
                        break;
                }
            }
            return sb.ToString();
        }
    }
}<|MERGE_RESOLUTION|>--- conflicted
+++ resolved
@@ -72,18 +72,13 @@
                     builder.Clear();
                 }
                 builder
-<<<<<<< HEAD
-                    .Append("{ \"timestamp\": \"").Append(DateTime.Now.ToString("u")).Append("\", ")
-                    .Append(" \"provider\": \"").Append(JsonEscape(payload.CounterInfo.ProviderName)).Append("\", ")
-=======
                     .Append("{ \"timestamp\": \"").Append(DateTime.Now.ToString("O")).Append("\", ")
-                    .Append(" \"provider\": \"").Append(JsonEscape(payload.Provider)).Append("\", ")
->>>>>>> 02f0dd5c
+                    .Append(" \"provider\": \"").Append(JsonEscape(payload.CounterMetadata.ProviderName)).Append("\", ")
                     .Append(" \"name\": \"").Append(JsonEscape(payload.GetDisplay())).Append("\", ")
-                    .Append(" \"tags\": \"").Append(JsonEscape(payload.Metadata)).Append("\", ")
+                    .Append(" \"tags\": \"").Append(JsonEscape(payload.ValueTags)).Append("\", ")
                     .Append(" \"counterType\": \"").Append(JsonEscape(payload.CounterType.ToString())).Append("\", ")
-                    .Append(" \"meterTags\": \"").Append(JsonEscape(payload.CounterInfo.MeterTags)).Append("\", ")
-                    .Append(" \"instrumentTags\": \"").Append(JsonEscape(payload.CounterInfo.InstrumentTags)).Append("\", ")
+                    .Append(" \"meterTags\": \"").Append(JsonEscape(payload.CounterMetadata.MeterTags)).Append("\", ")
+                    .Append(" \"instrumentTags\": \"").Append(JsonEscape(payload.CounterMetadata.InstrumentTags)).Append("\", ")
                     .Append(" \"value\": ").Append(payload.Value.ToString(CultureInfo.InvariantCulture)).Append(" },");
             }
         }
