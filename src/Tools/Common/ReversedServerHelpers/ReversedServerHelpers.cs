--- conflicted
+++ resolved
@@ -158,7 +158,6 @@
         private string _toolName;
         private int _timeoutInSec;
 
-<<<<<<< HEAD
         private string GetTransportName(string toolName) => $"{toolName}-{Process.GetCurrentProcess().Id}-{DateTime.Now:yyyyMMdd_HHmmss}.socket";
 
         public DiagnosticsClientBuilder(string toolName, int timeoutInSec)
@@ -166,24 +165,6 @@
             _toolName = toolName;
             _timeoutInSec = timeoutInSec;
         }
-=======
-        public static ReversedDiagnosticsServer Server = null;
-
-        // <summary>
-        // Starts the child process and returns the diagnostics client once the child proc connects to the reversed diagnostics pipe.
-        // The callee needs to resume the diagnostics client at appropriate time.
-        // </summary>
-        public static DiagnosticsClient Build(ProcessLauncher childProcLauncher, string toolName, int timeoutInSec)
-        {
-            if (!childProcLauncher.HasChildProc)
-            {
-                throw new InvalidOperationException("Must have a valid child process to launch.");
-            }
-            // Create and start the reversed server            
-            string diagnosticTransportName = GetTransportName(toolName);
-            Server = new ReversedDiagnosticsServer(diagnosticTransportName);
-            Server.Start();
->>>>>>> 677cb5ae
 
         public async Task<DiagnosticsClientHolder> Build(CancellationToken ct, int processId, string portName)
         {
@@ -194,7 +175,6 @@
                 ReversedDiagnosticsServer server = new ReversedDiagnosticsServer(diagnosticTransportName);
                 server.Start();
 
-<<<<<<< HEAD
                 // Start the child proc
                 if (!ProcessLauncher.Launcher.Start(diagnosticTransportName))
                 {
@@ -226,21 +206,13 @@
                 string fullPort = RuntimeInformation.IsOSPlatform(OSPlatform.Windows) ? portName : Path.GetFullPath(portName);
                 Console.WriteLine($"Waiting for connection on {fullPort}");
                 Console.WriteLine($"Start an application with the following environment variable: DOTNET_DiagnosticPorts={fullPort}");
-=======
-            // Wait for attach
-            IpcEndpointInfo endpointInfo = Server.Accept(TimeSpan.FromSeconds(timeoutInSec));
->>>>>>> 677cb5ae
 
                 IpcEndpointInfo endpointInfo = await server.AcceptAsync(ct);
                 return new DiagnosticsClientHolder(new DiagnosticsClient(endpointInfo.Endpoint), endpointInfo, fullPort);
             }
             else
             {
-<<<<<<< HEAD
                 return new DiagnosticsClientHolder(new DiagnosticsClient(processId));
-=======
-               endpointInfo = Server.Accept(TimeSpan.FromSeconds(timeoutInSec));
->>>>>>> 677cb5ae
             }
         }
     }
