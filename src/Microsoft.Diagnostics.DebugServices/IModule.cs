// Licensed to the .NET Foundation under one or more agreements.
// The .NET Foundation licenses this file to you under the MIT license.
// See the LICENSE file in the project root for more information.

using System;
using System.Collections.Generic;
using System.Collections.Immutable;

namespace Microsoft.Diagnostics.DebugServices
{
    /// <summary>
    /// Details about a module
    /// </summary>
    public interface IModule
    {
        /// <summary>
        /// Target for this module.
        /// </summary>
        ITarget Target { get; }

        /// <summary>
        /// The per module services like an optional clrmd's PEImage or PEReader instances if a PE module.
        /// </summary>
        IServiceProvider Services { get; }

        /// <summary>
        /// Debugger specific module index
        /// </summary>
        int ModuleIndex { get; }

        /// <summary>
        /// Gets the file name of the module on disk.
        /// </summary>
        string FileName { get; }

        /// <summary>
        /// Gets the base address of the object.
        /// </summary>
        ulong ImageBase { get; }

        /// <summary>
        /// Returns the image size of module in memory.
        /// </summary>
        ulong ImageSize { get; }

        /// <summary>
        /// Gets the specific file size of the image used to index it on the symbol server.
        /// </summary>
        uint? IndexFileSize { get; }

        /// <summary>
        /// Gets the timestamp of the image used to index it on the symbol server.
        /// </summary>
        uint? IndexTimeStamp { get; }

        /// <summary>
        /// Build id on Linux and MacOS, otherwise empty value.
        /// </summary>
        ImmutableArray<byte> BuildId { get; }

        /// <summary>
        /// Returns true if Windows PE format image (native or IL).
        /// </summary>
        bool IsPEImage { get; }

        /// <summary>
        /// Returns true if managed or IL assembly.
        /// </summary>
        bool IsManaged { get; }

        /// <summary>
        /// Returns true if the PE module is layout is file. False, layout is loaded image. If null, not a PE image.
        /// </summary>
        bool? IsFileLayout { get; }

        /// <summary>
        /// Returns PDB information for Windows PE modules (managed or native).
        /// </summary>
        IEnumerable<PdbFileInfo> GetPdbFileInfos();

        /// <summary>
        /// Returns the Linux or MacOS symbol file name.
        /// </summary>
        string GetSymbolFileName();

        /// <summary>
        /// Returns the version information for the modules. 
        /// </summary>
<<<<<<< HEAD
        VersionData GetVersionData();
=======
        Version GetVersionData();
>>>>>>> d53af5bf

        /// <summary>
        /// Returns the file version string containing the build version and commit id.
        /// </summary>
        string GetVersionString();

        /// <summary>
        /// Loads or downloads the module's symbol file and registers it with the underlying host debugger.
        /// </summary>
        /// <returns>the symbol file name</returns>
        string LoadSymbols();
    }
}<|MERGE_RESOLUTION|>--- conflicted
+++ resolved
@@ -86,11 +86,7 @@
         /// <summary>
         /// Returns the version information for the modules. 
         /// </summary>
-<<<<<<< HEAD
-        VersionData GetVersionData();
-=======
         Version GetVersionData();
->>>>>>> d53af5bf
 
         /// <summary>
         /// Returns the file version string containing the build version and commit id.
