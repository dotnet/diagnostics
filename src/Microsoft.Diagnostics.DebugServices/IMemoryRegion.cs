<<<<<<< HEAD
﻿// Licensed to the .NET Foundation under one or more agreements.
// The .NET Foundation licenses this file to you under the MIT license.
=======
﻿using System;
>>>>>>> d3f55a0d

namespace Microsoft.Diagnostics.DebugServices
{
    public enum MemoryRegionType
    {
        MEM_UNKNOWN = 0,
        MEM_IMAGE = 0x1000000,
        MEM_MAPPED = 0x40000,
        MEM_PRIVATE = 0x20000
    }

    public enum MemoryRegionState
    {
        MEM_UNKNOWN = 0,
        MEM_COMMIT = 0x1000,
        MEM_FREE = 0x10000,
        MEM_RESERVE = 0x2000
    }

    [Flags]
    public enum MemoryRegionProtection
    {
        PAGE_UNKNOWN = 0,
        PAGE_EXECUTE = 0x00000010,
        PAGE_EXECUTE_READ = 0x00000020,
        PAGE_EXECUTE_READWRITE = 0x00000040,
        PAGE_EXECUTE_WRITECOPY = 0x00000080,
        PAGE_NOACCESS = 0x00000001,
        PAGE_READONLY = 0x00000002,
        PAGE_READWRITE = 0x00000004,
        PAGE_WRITECOPY = 0x00000008,
        PAGE_GUARD = 0x00000100,
        PAGE_NOCACHE = 0x00000200,
        PAGE_WRITECOMBINE = 0x00000400
    }

    public enum MemoryRegionUsage
    {
        Unknown,
        Free,
        Image,
        Peb,
        Teb,
        Stack,
        Heap,
        PageHeap,
        FileMapping,
        CLR,
        Other,
    }

    /// <summary>
    /// Represents a single virtual address region in the target process.
    /// </summary>
    public interface IMemoryRegion
    {
        /// <summary>
        /// The start address of the region.
        /// </summary>
        ulong Start { get; }

        /// <summary>
        /// The end address of the region.
        /// </summary>
        ulong End { get; }

        /// <summary>
        /// The size of the region.
        /// </summary>
        ulong Size { get; }

        /// <summary>
        /// The type of the region. (Image/Private/Mapped)
        /// </summary>
        MemoryRegionType Type { get; }

        /// <summary>
        /// The state of the region. (Commit/Free/Reserve)
        /// </summary>
        MemoryRegionState State { get; }

        /// <summary>
        /// The protection of the region.
        /// </summary>
        MemoryRegionProtection Protection { get; }

        /// <summary>
        /// What this memory is being used for.
        /// This field is a best attempt at determining what the memory is being used for,
        /// and may be marked as Unknown if certain debugging symbols are not available.
        /// </summary>
        MemoryRegionUsage Usage { get; }

        /// <summary>
        /// If this file is an image or mapped file, this property may be non-null and
        /// contain its path.
        /// </summary>
        public string Image { get; }
    }
}<|MERGE_RESOLUTION|>--- conflicted
+++ resolved
@@ -1,9 +1,5 @@
-<<<<<<< HEAD
 ﻿// Licensed to the .NET Foundation under one or more agreements.
 // The .NET Foundation licenses this file to you under the MIT license.
-=======
-﻿using System;
->>>>>>> d3f55a0d
 
 namespace Microsoft.Diagnostics.DebugServices
 {
