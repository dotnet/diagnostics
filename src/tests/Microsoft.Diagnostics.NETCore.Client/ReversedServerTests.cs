--- conflicted
+++ resolved
@@ -148,13 +148,13 @@
             Assert.False(server.RemoveConnection(Guid.NewGuid()), "Removal of nonexisting connection should fail.");
         }
 
-        [Fact(Skip = "Test fails in latest darc updates. See https://github.com/dotnet/diagnostics/issues/1482")]
+        [Fact]
         public async Task ReversedServerSingleTargetMultipleUseClientTest()
         {
             await ReversedServerSingleTargetMultipleUseClientTestCore(useAsync: false);
         }
 
-        [Fact(Skip = "Test fails in latest darc updates. See https://github.com/dotnet/diagnostics/issues/1482")]
+        [Fact]
         public async Task ReversedServerSingleTargetMultipleUseClientTestAsync()
         {
             await ReversedServerSingleTargetMultipleUseClientTestCore(useAsync: true);
@@ -169,12 +169,7 @@
         /// because of how the endpoint is updated with new stream information each
         /// time the target process reconnects to the server.
         /// </remarks>
-<<<<<<< HEAD
         private async Task ReversedServerSingleTargetMultipleUseClientTestCore(bool useAsync)
-=======
-        [Fact]
-        public async Task ReversedServerSingleTargetMultipleUseClientTest()
->>>>>>> f6cd4539
         {
             await using var server = CreateReversedServer(out string transportName);
             server.Start();
@@ -195,7 +190,7 @@
 
                 ResumeRuntime(info);
 
-                await VerifySingleSession(info);
+                await VerifySingleSession(info, useAsync);
             }
             finally
             {
@@ -215,13 +210,13 @@
             await VerifyNoNewEndpointInfos(server, useAsync);
         }
 
-        [Fact(Skip = "Test fails in latest darc updates. See https://github.com/dotnet/diagnostics/issues/1482")]
+        [Fact]
         public async Task ReversedServerSingleTargetExitsClientInviableTest()
         {
             await ReversedServerSingleTargetExitsClientInviableTestCore(useAsync: false);
         }
 
-        [Fact(Skip = "Test fails in latest darc updates. See https://github.com/dotnet/diagnostics/issues/1482")]
+        [Fact]
         public async Task ReversedServerSingleTargetExitsClientInviableTestAsync()
         {
             await ReversedServerSingleTargetExitsClientInviableTestCore(useAsync: true);
@@ -230,12 +225,7 @@
         /// <summary>
         /// Tests that a DiagnosticsClient is not viable after target exists.
         /// </summary>
-<<<<<<< HEAD
         private async Task ReversedServerSingleTargetExitsClientInviableTestCore(bool useAsync)
-=======
-        [Fact]
-        public async Task ReversedServerSingleTargetExitsClientInviableTest()
->>>>>>> f6cd4539
         {
             await using var server = CreateReversedServer(out string transportName);
             server.Start();
@@ -286,16 +276,9 @@
 
         private async Task<IpcEndpointInfo> AcceptEndpointInfo(ReversedDiagnosticsServer server, bool useAsync)
         {
-<<<<<<< HEAD
             var shim = new ReversedDiagnosticsServerApiShim(server, useAsync);
-            
+
             return await shim.Accept(DefaultPositiveVerificationTimeout);
-=======
-            using (var cancellationSource = new CancellationTokenSource(TimeSpan.FromSeconds(15)))
-            {
-                return await server.AcceptAsync(cancellationSource.Token);
-            }
->>>>>>> f6cd4539
         }
 
         private TestRunner StartTracee(string transportName)
@@ -308,23 +291,8 @@
         {
             var shim = new IpcEndpointApiShim(info.Endpoint, useAsync);
 
-<<<<<<< HEAD
             TimeSpan timeout = expectTimeout ? DefaultNegativeVerificationTimeout : DefaultPositiveVerificationTimeout;
             await shim.WaitForConnection(timeout, expectTimeout);
-=======
-        private async Task VerifyWaitForConnection(IpcEndpointInfo info, bool expectValid = true)
-        {
-            using var connectionCancellation = new CancellationTokenSource(TimeSpan.FromSeconds(15));
-            if (expectValid)
-            {
-                await info.Endpoint.WaitForConnectionAsync(connectionCancellation.Token);
-            }
-            else
-            {
-                await Assert.ThrowsAsync<TaskCanceledException>(
-                    () => info.Endpoint.WaitForConnectionAsync(connectionCancellation.Token));
-            }
->>>>>>> f6cd4539
         }
 
         /// <summary>
@@ -377,9 +345,9 @@
         /// <summary>
         /// Verifies that a client can handle multiple operations simultaneously.
         /// </summary>
-        private async Task VerifySingleSession(IpcEndpointInfo info)
-        {
-            await VerifyWaitForConnection(info, useAsync: true);
+        private async Task VerifySingleSession(IpcEndpointInfo info, bool useAsync)
+        {
+            await VerifyWaitForConnection(info, useAsync);
 
             var client = new DiagnosticsClient(info.Endpoint);
 
