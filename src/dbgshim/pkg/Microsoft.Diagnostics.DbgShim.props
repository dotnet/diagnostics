<Project Sdk="Microsoft.Build.NoTargets">
    <PropertyGroup>
      <TargetFramework>netstandard2.0</TargetFramework>
      <SuppressDependenciesWhenPacking>true</SuppressDependenciesWhenPacking>
      <!-- IncludeBuildOutput needs to be set to true to make NuGet include the passed in debug symbol files. -->
      <IncludeBuildOutput>true</IncludeBuildOutput>
      <IncludeSymbols>true</IncludeSymbols>
      <IsPackable>true</IsPackable>
      <AllowedOutputExtensionsInSymbolsPackageBuildOutputFolder>$(SymbolsSuffix)</AllowedOutputExtensionsInSymbolsPackageBuildOutputFolder>
      <!-- When KeepNativeSymbols is set, debug symbols are kept in the .so files.  Separate symbol files do not exist that need to be packed. -->
      <TargetsForTfmSpecificDebugSymbolsInPackage Condition="'$(KeepNativeSymbols)' != 'true'">$(TargetsForTfmSpecificDebugSymbolsInPackage);AddRuntimeSpecificNativeSymbolToPackage</TargetsForTfmSpecificDebugSymbolsInPackage>
      <UseRuntimePackageDisclaimer>true</UseRuntimePackageDisclaimer>
      <!-- This is a native package and doesn't contain any ref/lib assets. -->
      <NoWarn>$(NoWarn);NU5128</NoWarn>
    </PropertyGroup>

    <ItemGroup>
      <None Include="$(NativeBinDir)$(LibPrefix)dbgshim$(LibSuffix)"
            PackagePath="runtimes/$(PackageRID)/native"
            Pack="true" />
    </ItemGroup>

    <Target Name="AddRuntimeSpecificNativeSymbolToPackage">
      <PropertyGroup>
        <_SymbolFilePath>$([MSBuild]::NormalizePath('$(NativeBinDir)', '$(LibPrefix)dbgshim$(LibSuffix)$(SymbolsSuffix)'))</_SymbolFilePath>
        <_SymbolFilePath Condition="$(PackageRID.StartsWith('win'))">$([MSBuild]::NormalizePath('$(NativeBinDir)', 'PDB', '$(LibPrefix)dbgshim$(SymbolsSuffix)'))</_SymbolFilePath>
      </PropertyGroup>

      <Error Condition="!Exists('$(_SymbolFilePath)')"
            Text="Symbol file to package not found at: $(_SymbolFilePath)"/>

      <ItemGroup>
<<<<<<< HEAD
        <TfmSpecificDebugSymbolsFile Condition="$(OutputRid.StartsWith('win'))"
                                     Include="$(NativeBinDir)PDB\$(LibPrefix)dbgshim$(SymbolsSuffix)"
                                     TargetPath="/runtimes/$(OutputRid)/native"
                                     TargetFramework="$(TargetFramework)" />

        <TfmSpecificDebugSymbolsFile Condition="!$(OutputRid.StartsWith('win'))"
                                     Include="$(NativeBinDir)$(LibPrefix)dbgshim$(LibSuffix)$(SymbolsSuffix)"
                                     TargetPath="/runtimes/$(OutputRid)/native"
=======
        <TfmSpecificDebugSymbolsFile Include="$(_SymbolFilePath)"
                                     TargetPath="/runtimes/$(PackageRID)/native"
>>>>>>> d53af5bf
                                     TargetFramework="$(TargetFramework)" />
      </ItemGroup>
    </Target>

    <Target Name="CreateManifestResourceNames" />
  </Project><|MERGE_RESOLUTION|>--- conflicted
+++ resolved
@@ -30,19 +30,8 @@
             Text="Symbol file to package not found at: $(_SymbolFilePath)"/>
 
       <ItemGroup>
-<<<<<<< HEAD
-        <TfmSpecificDebugSymbolsFile Condition="$(OutputRid.StartsWith('win'))"
-                                     Include="$(NativeBinDir)PDB\$(LibPrefix)dbgshim$(SymbolsSuffix)"
-                                     TargetPath="/runtimes/$(OutputRid)/native"
-                                     TargetFramework="$(TargetFramework)" />
-
-        <TfmSpecificDebugSymbolsFile Condition="!$(OutputRid.StartsWith('win'))"
-                                     Include="$(NativeBinDir)$(LibPrefix)dbgshim$(LibSuffix)$(SymbolsSuffix)"
-                                     TargetPath="/runtimes/$(OutputRid)/native"
-=======
         <TfmSpecificDebugSymbolsFile Include="$(_SymbolFilePath)"
                                      TargetPath="/runtimes/$(PackageRID)/native"
->>>>>>> d53af5bf
                                      TargetFramework="$(TargetFramework)" />
       </ItemGroup>
     </Target>
