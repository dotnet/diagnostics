// Licensed to the .NET Foundation under one or more agreements.
// The .NET Foundation licenses this file to you under the MIT license.
// See the LICENSE file in the project root for more information.

// ==++==
//

//
// ==--==
#include <assert.h>
#include "sos.h"
#include "safemath.h"
#include "releaseholder.h"


// This is the increment for the segment lookup data
const int nSegLookupStgIncrement = 100;

#define CCH_STRING_PREFIX_SUMMARY 64

/**********************************************************************\
* Routine Description:                                                 *
*                                                                      *
*    This function is called to update GC heap statistics.             *
*                                                                      *
\**********************************************************************/
void HeapStat::Add(DWORD_PTR aData, DWORD aSize)
{
    if (head == 0)
    {
        head = new Node();
        if (head == NULL)
        {
            ReportOOM();
            ControlC = TRUE;
            return;
        }

        if (bHasStrings)
        {
            size_t capacity_pNew = _wcslen((WCHAR*)aData) + 1;
            WCHAR *pNew = new WCHAR[capacity_pNew];
            if (pNew == NULL)
            {
               ReportOOM();
               ControlC = TRUE;
               return;
            }
            wcscpy_s(pNew, capacity_pNew, (WCHAR*)aData);
            aData = (DWORD_PTR)pNew;
        }

        head->data = aData;
    }
    Node *walk = head;
    int cmp = 0;

    for (;;)
    {
        if (IsInterrupt())
            return;

        cmp = CompareData(aData, walk->data);

        if (cmp == 0)
            break;

        if (cmp < 0)
        {
            if (walk->left == NULL)
                break;
            walk = walk->left;
        }
        else
        {
            if (walk->right == NULL)
                break;
            walk = walk->right;
        }
    }

    if (cmp == 0)
    {
        walk->count ++;
        walk->totalSize += aSize;
    }
    else
    {
        Node *node = new Node();
        if (node == NULL)
        {
            ReportOOM();
            ControlC = TRUE;
            return;
        }

        if (bHasStrings)
        {
            size_t capacity_pNew = _wcslen((WCHAR*)aData) + 1;
            WCHAR *pNew = new WCHAR[capacity_pNew];
            if (pNew == NULL)
            {
               ReportOOM();
               ControlC = TRUE;
               return;
            }
            wcscpy_s(pNew, capacity_pNew, (WCHAR*)aData);
            aData = (DWORD_PTR)pNew;
        }

        node->data = aData;
        node->totalSize = aSize;
        node->count ++;

        if (cmp < 0)
        {
            walk->left = node;
        }
        else
        {
            walk->right = node;
        }
    }
}
/**********************************************************************\
* Routine Description:                                                 *
*                                                                      *
*    This function compares two nodes in the tree.     *
*                                                                      *
\**********************************************************************/
int HeapStat::CompareData(DWORD_PTR d1, DWORD_PTR d2)
{
    if (bHasStrings)
        return _wcscmp((WCHAR*)d1, (WCHAR*)d2);

    if (d1 > d2)
        return 1;

    if (d1 < d2)
        return -1;

    return 0;
}

/**********************************************************************\
* Routine Description:                                                 *
*                                                                      *
*    This function is called to sort all entries in the heap stat.     *
*                                                                      *
\**********************************************************************/
void HeapStat::Sort ()
{
    Node *root = head;
    head = NULL;
    ReverseLeftMost (root);

    Node *sortRoot = NULL;
    while (head)
    {
        Node *tmp = head;
        head = head->left;
        if (tmp->right)
            ReverseLeftMost (tmp->right);
        // add tmp
        tmp->right = NULL;
        tmp->left = NULL;
        SortAdd (sortRoot, tmp);
    }
    head = sortRoot;

    Linearize();

    //reverse the order
    root = head;
    head = NULL;
    sortRoot = NULL;
    while (root)
    {
        Node *tmp = root->right;
        root->left = NULL;
        root->right = NULL;
        LinearAdd (sortRoot, root);
        root = tmp;
    }
    head = sortRoot;
}

void HeapStat::Linearize()
{
    // Change binary tree to a linear tree
    Node *root = head;
    head = NULL;
    ReverseLeftMost (root);
    Node *sortRoot = NULL;
    while (head)
    {
        Node *tmp = head;
        head = head->left;
        if (tmp->right)
            ReverseLeftMost (tmp->right);
        // add tmp
        tmp->right = NULL;
        tmp->left = NULL;
        LinearAdd (sortRoot, tmp);
    }
    head = sortRoot;
    fLinear = TRUE;
}

void HeapStat::ReverseLeftMost (Node *root)
{
    while (root)
    {
        Node *tmp = root->left;
        root->left = head;
        head = root;
        root = tmp;
    }
}

/**********************************************************************\
* Routine Description:                                                 *
*                                                                      *
*    This function is called to help to sort heap stat.                *
*                                                                      *
\**********************************************************************/
void HeapStat::SortAdd (Node *&root, Node *entry)
{
    if (root == NULL)
    {
        root = entry;
    }
    else
    {
        Node *parent = root;
        Node *ptr = root;
        while (ptr)
        {
            parent = ptr;
            if (ptr->totalSize < entry->totalSize)
                ptr = ptr->right;
            else
                ptr = ptr->left;
        }
        if (parent->totalSize < entry->totalSize)
            parent->right = entry;
        else
            parent->left = entry;
    }
}

void HeapStat::LinearAdd(Node *&root, Node *entry)
{
    if (root == NULL)
    {
        root = entry;
    }
    else
    {
        entry->right = root;
        root = entry;
    }
}

/**********************************************************************\
* Routine Description:                                                 *
*                                                                      *
*    This function is called to print GC heap statistics.              *
*                                                                      *
\**********************************************************************/
void HeapStat::Print(const char* label /* = NULL */)
{
    if (label == NULL)
    {
        label = "Statistics:\n";
    }
    ExtOut(label);
    if (bHasStrings)
        ExtOut("%8s %12s %s\n", "Count", "TotalSize", "String Value");
    else
        ExtOut("%" POINTERSIZE "s %8s %12s %s\n","MT", "Count", "TotalSize", "Class Name");

    Node *root = head;
    int ncount = 0;
    while (root)
    {
        if (IsInterrupt())
            return;

        ncount += root->count;

        if (bHasStrings)
        {
            ExtOut("%8d %12I64u \"%S\"\n", root->count, (unsigned __int64)root->totalSize, root->data);
        }
        else
        {
            DMLOut("%s %8d %12I64u ", DMLDumpHeapMT(root->data), root->count, (unsigned __int64)root->totalSize);
            if (IsMTForFreeObj(root->data))
            {
                ExtOut("%9s\n", "Free");
            }
            else
            {
                wcscpy_s(g_mdName, mdNameLen, W("UNKNOWN"));
                NameForMT_s((DWORD_PTR) root->data, g_mdName, mdNameLen);
                ExtOut("%S\n", g_mdName);
            }
        }
        root = root->right;

    }
    ExtOut ("Total %d objects\n", ncount);
}

void HeapStat::Delete()
{
    if (head == NULL)
        return;

    // Ensure the data structure is already linearized.
    if (!fLinear)
        Linearize();

    while (head)
    {
        // The list is linearized on such that the left node is always null.
        Node *tmp = head;
        head = head->right;

        if (bHasStrings)
            delete[] ((WCHAR*)tmp->data);
        delete tmp;
    }

    // return to default state
    bHasStrings = FALSE;
    fLinear = FALSE;
}

// -----------------------------------------------------------------------
//
// MethodTableCache implementation
//
// Used during heap traversals for quick object size computation
//
MethodTableInfo* MethodTableCache::Lookup (DWORD_PTR aData)
{
    Node** addHere = &head;
    if (head != 0) {
        Node *walk = head;
        int cmp = 0;

        for (;;)
        {
            cmp = CompareData(aData, walk->data);

            if (cmp == 0)
                return &walk->info;

            if (cmp < 0)
            {
                if (walk->left == NULL)
                {
                    addHere = &walk->left;
                    break;
                }
                walk = walk->left;
            }
            else
            {
                if (walk->right == NULL)
                {
                    addHere = &walk->right;
                    break;
                }
                walk = walk->right;
            }
        }
    }
    Node* newNode = new Node(aData);
    if (newNode == NULL)
    {
        ReportOOM();
        return NULL;
    }
    *addHere = newNode;
    return &newNode->info;
}

/**********************************************************************\
* Routine Description:                                                 *
*                                                                      *
*    This function compares two nodes in the tree.     *
*                                                                      *
\**********************************************************************/
int MethodTableCache::CompareData(DWORD_PTR d1, DWORD_PTR d2)
{
    if (d1 > d2)
        return 1;

    if (d1 < d2)
        return -1;

    return 0;
}

void MethodTableCache::ReverseLeftMost (Node *root)
{
    if (root)
    {
        if (root->left) ReverseLeftMost(root->left);
        if (root->right) ReverseLeftMost(root->right);
        delete root;
    }
}

void MethodTableCache::Clear()
{
    Node *root = head;
    head = NULL;
    ReverseLeftMost (root);
}

MethodTableCache g_special_mtCache;

size_t Align (size_t nbytes)
{
    return (nbytes + ALIGNCONST) & ~ALIGNCONST;
}

size_t AlignLarge(size_t nbytes)
{
    return (nbytes + ALIGNCONSTLARGE) & ~ALIGNCONSTLARGE;
}

/**********************************************************************\
* Routine Description:                                                 *
*                                                                      *
*    Print the gc heap info.                                           *
*                                                                      *
\**********************************************************************/
void GCPrintGenerationInfo(const GCHeapDetails &heap)
{
    UINT n;
    for (n = 0; n <= GetMaxGeneration(); n++)
    {
        if (IsInterrupt())
            return;
        if (heap.has_regions)
        {
            DacpHeapSegmentData segment;
            DWORD_PTR dwAddrSeg = (DWORD_PTR)heap.generation_table[n].start_segment;
            if (segment.Request(g_sos, dwAddrSeg, heap.original_heap_details) != S_OK)
            {
                ExtOut("Error requesting heap segment %p\n", SOS_PTR(dwAddrSeg));
                return;
            }
            ExtOut("generation %d starts at 0x%p\n",
                n, SOS_PTR(SOS_PTR(segment.mem)));
        }
        else
        {
            ExtOut("generation %d starts at 0x%p\n",
                n, SOS_PTR(heap.generation_table[n].allocation_start));
        }
    }

    // We also need to look at the gen0 alloc context.
    ExtOut("ephemeral segment allocation context: ");
    if (heap.generation_table[0].allocContextPtr)
    {
        ExtOut("(0x%p, 0x%p)\n",
            SOS_PTR(heap.generation_table[0].allocContextPtr),
            SOS_PTR(heap.generation_table[0].allocContextLimit + Align(min_obj_size)));
    }
    else
    {
        ExtOut("none\n");
    }
}


void GCPrintSegmentInfo(const GCHeapDetails &heap, DWORD_PTR &total_allocated_size, DWORD_PTR &total_committed_size)
{
    DWORD_PTR dwAddrSeg;
    DacpHeapSegmentData segment;

    if (heap.has_regions)
    {
        for (UINT n = 0; n <= GetMaxGeneration(); n++)
        {
            ExtOut("generation %d:\n", n);
            dwAddrSeg = (DWORD_PTR)heap.generation_table[n].start_segment;
            while (dwAddrSeg != 0)
            {
                if (IsInterrupt())
                    return;
                if (segment.Request(g_sos, dwAddrSeg, heap.original_heap_details) != S_OK)
                {
                    ExtOut("Error requesting heap segment %p\n", SOS_PTR(dwAddrSeg));
                    return;
                }
                ExtOut("%p  %p  %p  %p  0x%" POINTERSIZE_TYPE "x(%" POINTERSIZE_TYPE"d)  0x%" POINTERSIZE_TYPE "x(%" POINTERSIZE_TYPE "d)\n",
                    SOS_PTR(dwAddrSeg),
                    SOS_PTR(segment.mem), SOS_PTR(segment.allocated), SOS_PTR(segment.committed),
                    (ULONG_PTR)(segment.allocated - segment.mem),
                    (ULONG_PTR)(segment.allocated - segment.mem),
                    (ULONG_PTR)(segment.committed - segment.mem),
                    (ULONG_PTR)(segment.committed - segment.mem));
                total_allocated_size += (DWORD_PTR)(segment.allocated - segment.mem);
                total_committed_size += (DWORD_PTR)(segment.committed - segment.mem);
                dwAddrSeg = (DWORD_PTR)segment.next;
            }
        }
    }
    else
    {
        dwAddrSeg = (DWORD_PTR)heap.generation_table[GetMaxGeneration()].start_segment;
        total_allocated_size = 0;
        total_committed_size = 0;
        // the loop below will terminate, because we retrieved at most nMaxHeapSegmentCount segments
        while (dwAddrSeg != (DWORD_PTR)heap.generation_table[0].start_segment)
        {
            if (IsInterrupt())
                return;
            if (segment.Request(g_sos, dwAddrSeg, heap.original_heap_details) != S_OK)
            {
                ExtOut("Error requesting heap segment %p\n", SOS_PTR(dwAddrSeg));
                return;
            }
            ExtOut("%p  %p  %p  %p  0x%" POINTERSIZE_TYPE "x(%" POINTERSIZE_TYPE"d)  0x%" POINTERSIZE_TYPE "x(%" POINTERSIZE_TYPE "d)\n",
                    SOS_PTR(dwAddrSeg),
                    SOS_PTR(segment.mem), SOS_PTR(segment.allocated), SOS_PTR(segment.committed),
                    (ULONG_PTR)(segment.allocated - segment.mem),
                    (ULONG_PTR)(segment.allocated - segment.mem),
                    (ULONG_PTR)(segment.committed - segment.mem),
                    (ULONG_PTR)(segment.committed - segment.mem));
            total_allocated_size += (DWORD_PTR) (segment.allocated - segment.mem);
            total_committed_size += (DWORD_PTR) (segment.committed - segment.mem);
            dwAddrSeg = (DWORD_PTR)segment.next;
        }

        if (segment.Request(g_sos, dwAddrSeg, heap.original_heap_details) != S_OK)
        {
            ExtOut("Error requesting heap segment %p\n", SOS_PTR(dwAddrSeg));
            return;
        }

        DWORD_PTR end = (DWORD_PTR)heap.alloc_allocated;
        ExtOut("%p  %p  %p  %p  0x%" POINTERSIZE_TYPE "x(%" POINTERSIZE_TYPE"d)  0x%" POINTERSIZE_TYPE "x(%" POINTERSIZE_TYPE "d)\n",
                SOS_PTR(dwAddrSeg),
                SOS_PTR(segment.mem), SOS_PTR(end), SOS_PTR(segment.committed),
                (ULONG_PTR)(end - (DWORD_PTR)segment.mem),
                (ULONG_PTR)(end - (DWORD_PTR)segment.mem),
                (ULONG_PTR)(segment.committed - (DWORD_PTR)segment.mem),
                (ULONG_PTR)(segment.committed - (DWORD_PTR)segment.mem));

        total_allocated_size += end - (DWORD_PTR)segment.mem;
        total_committed_size += (DWORD_PTR)(segment.committed - segment.mem);
    }
}

void GCPrintLargeHeapSegmentInfo(const GCHeapDetails &heap, DWORD_PTR &total_allocated_size, DWORD_PTR &total_committed_size)
{
    DWORD_PTR dwAddrSeg;
    DacpHeapSegmentData segment;
    dwAddrSeg = (DWORD_PTR)heap.generation_table[GetMaxGeneration()+1].start_segment;

    // total_size = 0;
    // the loop below will terminate, because we retrieved at most nMaxHeapSegmentCount segments
    while (dwAddrSeg != NULL)
    {
        if (IsInterrupt())
            return;
        if (segment.Request(g_sos, dwAddrSeg, heap.original_heap_details) != S_OK)
        {
            ExtOut("Error requesting heap segment %p\n", SOS_PTR(dwAddrSeg));
            return;
        }
        ExtOut("%p  %p  %p  %p  0x%" POINTERSIZE_TYPE "x(%" POINTERSIZE_TYPE"d)  0x%" POINTERSIZE_TYPE "x(%" POINTERSIZE_TYPE "d)\n",
                SOS_PTR(dwAddrSeg),
                SOS_PTR(segment.mem),
                SOS_PTR(segment.allocated),
                SOS_PTR(segment.committed),
                (ULONG_PTR)(segment.allocated - segment.mem),
                (ULONG_PTR)(segment.allocated - segment.mem),
                (ULONG_PTR)(segment.committed - segment.mem),
                (ULONG_PTR)(segment.committed - segment.mem));
        total_allocated_size += (DWORD_PTR) (segment.allocated - segment.mem);
        total_committed_size += (DWORD_PTR) (segment.committed - segment.mem);
        dwAddrSeg = (DWORD_PTR)segment.next;
    }
}

void GCPrintPinnedHeapSegmentInfo(const GCHeapDetails &heap, DWORD_PTR &total_allocated_size, DWORD_PTR total_committed_size)
{
    DWORD_PTR dwAddrSeg;
    DacpHeapSegmentData segment;
    dwAddrSeg = (DWORD_PTR)heap.generation_table[GetMaxGeneration() + 2].start_segment;

    // the loop below will terminate, because we retrieved at most nMaxHeapSegmentCount segments
    while (dwAddrSeg != NULL)
    {
        if (IsInterrupt())
            return;
        if (segment.Request(g_sos, dwAddrSeg, heap.original_heap_details) != S_OK)
        {
            ExtOut("Error requesting heap segment %p\n", SOS_PTR(dwAddrSeg));
            return;
        }
        ExtOut("%p  %p  %p  %p  0x%" POINTERSIZE_TYPE "x(%" POINTERSIZE_TYPE"d)  0x%" POINTERSIZE_TYPE "x(%" POINTERSIZE_TYPE "d)\n",
                SOS_PTR(dwAddrSeg),
                SOS_PTR(segment.mem),
                SOS_PTR(segment.allocated),
                SOS_PTR(segment.committed),
                (ULONG_PTR)(segment.allocated - segment.mem),
                (ULONG_PTR)(segment.allocated - segment.mem),
                (ULONG_PTR)(segment.committed - segment.mem),
                (ULONG_PTR)(segment.committed - segment.mem));
        total_allocated_size += (DWORD_PTR) (segment.allocated - segment.mem);
        total_committed_size += (DWORD_PTR) (segment.committed - segment.mem);
        dwAddrSeg = (DWORD_PTR)segment.next;
    }
}

void GCHeapInfo(const GCHeapDetails &heap, DWORD_PTR &total_allocated_size, DWORD_PTR &total_committed_size)
{
    GCPrintGenerationInfo(heap);
    ExtOut("%" POINTERSIZE "s  %" POINTERSIZE "s  %" POINTERSIZE "s  %" POINTERSIZE "s  %" POINTERSIZE "s  %" POINTERSIZE "s\n", "segment", "begin", "allocated", "committed", "allocated size", "committed size");
    GCPrintSegmentInfo(heap, total_allocated_size, total_committed_size);

    ExtOut("Large object heap starts at 0x%p\n",
                  SOS_PTR(heap.generation_table[GetMaxGeneration() + 1].allocation_start));
    ExtOut("%" POINTERSIZE "s  %" POINTERSIZE "s  %" POINTERSIZE "s  %" POINTERSIZE "s  %" POINTERSIZE "s  %" POINTERSIZE "s\n", "segment", "begin", "allocated", "committed", "allocated size", "committed size");
    GCPrintLargeHeapSegmentInfo(heap, total_allocated_size, total_committed_size);

    if (heap.has_poh)
    {
        ExtOut("Pinned object heap starts at 0x%p\n",
                      SOS_PTR(heap.generation_table[GetMaxGeneration() + 2].allocation_start));
        GCPrintPinnedHeapSegmentInfo(heap, total_allocated_size, total_committed_size);
    }
}

BOOL GCObjInGeneration(TADDR taddrObj, const GCHeapDetails &heap,
    const TADDR_SEGINFO& /*seg*/, int& gen, TADDR_RANGE& allocCtx)
{
    // we will not get here in case of regions as our caller in 
    // GCObjInSegment already takes care of this
    assert(!heap.has_regions);

    gen = -1;
    for (UINT n = 0; n <= GetMaxGeneration(); n ++)
    {
        if (taddrObj >= TO_TADDR(heap.generation_table[n].allocation_start))
        {
            gen = n;
            break;
        }
    }

    // We also need to look at the gen0 alloc context.
    if (heap.generation_table[0].allocContextPtr
        && taddrObj >= TO_TADDR(heap.generation_table[0].allocContextPtr)
        && taddrObj < TO_TADDR(heap.generation_table[0].allocContextLimit) + Align(min_obj_size))
    {
        gen = 0;
        allocCtx.start = (TADDR)heap.generation_table[0].allocContextPtr;
        allocCtx.end   = (TADDR)heap.generation_table[0].allocContextLimit;
    }
    else
    {
        allocCtx.start = allocCtx.end = 0;
    }
    return (gen != -1);
}


BOOL GCObjInSegment(TADDR taddrObj, const GCHeapDetails &heap,
    TADDR_SEGINFO& rngSeg, int& gen, TADDR_RANGE& allocCtx)
{
    TADDR taddrSeg;
    DacpHeapSegmentData dacpSeg;

    if (heap.has_regions)
    {
        // in this case, each generation has its own list
        for (unsigned gen_num = 0; gen_num <= GetMaxGeneration(); gen_num++)
        {
            taddrSeg = (TADDR)heap.generation_table[gen_num].start_segment;

            // the loop below will terminate, because we retrieved at most nMaxHeapSegmentCount segments
            while (taddrSeg != NULL)
            {
                if (IsInterrupt())
                    return FALSE;
                if (dacpSeg.Request(g_sos, taddrSeg, heap.original_heap_details) != S_OK)
                {
                    ExtOut("Error requesting heap segment %p\n", SOS_PTR(taddrSeg));
                    return FALSE;
                }
                if (taddrObj >= TO_TADDR(dacpSeg.mem) && taddrObj && taddrObj < TO_TADDR(dacpSeg.allocated))
                {
                    rngSeg.segAddr = (TADDR)dacpSeg.segmentAddr;
                    rngSeg.start = (TADDR)dacpSeg.mem;
                    rngSeg.end = (TADDR)dacpSeg.allocated;
                    gen = gen_num;
                    return TRUE;
                }
                taddrSeg = (TADDR)dacpSeg.next;
            }
        }
        return FALSE;
    }
    else
    {
        taddrSeg = (TADDR)heap.generation_table[GetMaxGeneration()].start_segment;
        // the loop below will terminate, because we retrieved at most nMaxHeapSegmentCount segments
        while (taddrSeg != (TADDR)heap.generation_table[0].start_segment)
        {
            if (IsInterrupt())
                return FALSE;
            if (dacpSeg.Request(g_sos, taddrSeg, heap.original_heap_details) != S_OK)
            {
                ExtOut("Error requesting heap segment %p\n", SOS_PTR(taddrSeg));
                return FALSE;
            }
            if (taddrObj >= TO_TADDR(dacpSeg.mem) && taddrObj < TO_TADDR(dacpSeg.allocated))
            {
                rngSeg.segAddr = (TADDR)dacpSeg.segmentAddr;
                rngSeg.start   = (TADDR)dacpSeg.mem;
                rngSeg.end     = (TADDR)dacpSeg.allocated;
                gen = 2;
                allocCtx.start = allocCtx.end = 0;
                return TRUE;
            }
            taddrSeg = (TADDR)dacpSeg.next;
        }

        // the ephemeral segment
        if (dacpSeg.Request(g_sos, taddrSeg, heap.original_heap_details) != S_OK)
        {
            ExtOut("Error requesting heap segment %p\n", SOS_PTR(taddrSeg));
            return FALSE;
        }

        if (taddrObj >= TO_TADDR(dacpSeg.mem) && taddrObj < TO_TADDR(heap.alloc_allocated))
        {
            if (GCObjInGeneration(taddrObj, heap, rngSeg, gen, allocCtx))
            {
                rngSeg.segAddr = (TADDR)dacpSeg.segmentAddr;
                rngSeg.start   = (TADDR)dacpSeg.mem;
                rngSeg.end     = (TADDR)heap.alloc_allocated;
                return TRUE;
            }
        }
    }

    return FALSE;
}

BOOL GCObjInLargeSegment(TADDR taddrObj, const GCHeapDetails &heap, TADDR_SEGINFO& rngSeg)
{
    TADDR taddrSeg;
    DacpHeapSegmentData dacpSeg;
    taddrSeg = (TADDR)heap.generation_table[GetMaxGeneration()+1].start_segment;

    // the loop below will terminate, because we retrieved at most nMaxHeapSegmentCount segments
    while (taddrSeg != NULL)
    {
        if (IsInterrupt())
            return FALSE;
        if (dacpSeg.Request(g_sos, taddrSeg, heap.original_heap_details) != S_OK)
        {
            ExtOut("Error requesting heap segment %p\n", SOS_PTR(taddrSeg));
            return FALSE;
        }
        if (taddrObj >= TO_TADDR(dacpSeg.mem) && taddrObj && taddrObj < TO_TADDR(dacpSeg.allocated))
        {
            rngSeg.segAddr = (TADDR)dacpSeg.segmentAddr;
            rngSeg.start   = (TADDR)dacpSeg.mem;
            rngSeg.end     = (TADDR)dacpSeg.allocated;
            return TRUE;
        }
        taddrSeg = (TADDR)dacpSeg.next;
    }
    return FALSE;
}

BOOL GCObjInPinnedObjectSegment(TADDR taddrObj, const GCHeapDetails &heap, TADDR_SEGINFO& rngSeg)
{
    if (!heap.has_poh)
    {
        return FALSE;
    }

    TADDR taddrSeg;
    DacpHeapSegmentData dacpSeg;
    taddrSeg = (TADDR)heap.generation_table[GetMaxGeneration() + 2].start_segment;

    // the loop below will terminate, because we retrieved at most nMaxHeapSegmentCount segments
    while (taddrSeg != NULL)
    {
        if (IsInterrupt())
            return FALSE;
        if (dacpSeg.Request(g_sos, taddrSeg, heap.original_heap_details) != S_OK)
        {
            ExtOut("Error requesting heap segment %p\n", SOS_PTR(taddrSeg));
            return FALSE;
        }
        if (taddrObj >= TO_TADDR(dacpSeg.mem) && taddrObj && taddrObj < TO_TADDR(dacpSeg.allocated))
        {
            rngSeg.segAddr = (TADDR)dacpSeg.segmentAddr;
            rngSeg.start   = (TADDR)dacpSeg.mem;
            rngSeg.end     = (TADDR)dacpSeg.allocated;
            return TRUE;
        }
        taddrSeg = (TADDR)dacpSeg.next;
    }
    return FALSE;
}

BOOL GCObjInHeap(TADDR taddrObj, const GCHeapDetails &heap, TADDR_SEGINFO& rngSeg,
    int& gen, TADDR_RANGE& allocCtx, BOOL &bLarge)
{
    bLarge = FALSE;

    if (GCObjInSegment(taddrObj, heap, rngSeg, gen, allocCtx))
    {
        return TRUE;
    }

    if (GCObjInLargeSegment(taddrObj, heap, rngSeg))
    {
        bLarge = TRUE;
        gen = GetMaxGeneration() + 1;
        allocCtx.start = allocCtx.end = 0;
        return TRUE;
    }

    if (GCObjInPinnedObjectSegment(taddrObj, heap, rngSeg))
    {
        gen = GetMaxGeneration() + 2;
        allocCtx.start = allocCtx.end = 0;
        return TRUE;
    }

    return FALSE;
}

#ifndef FEATURE_PAL
// this function updates genUsage to reflect statistics from the range defined by [start, end)
void GCGenUsageStats(TADDR start, TADDR alloc_end, TADDR commit_end, const std::unordered_set<TADDR> &liveObjs,
    const GCHeapDetails &heap, BOOL bLarge, BOOL bPinned, const AllocInfo *pAllocInfo, GenUsageStat *genUsage)
{
    // if this is an empty segment or generation return
    if (start >= alloc_end)
    {
        return;
    }

    // otherwise it should start with a valid object
    _ASSERTE(sos::IsObject(start));

    // update the "allocd" field
    genUsage->allocd += alloc_end - start;
    genUsage->committed += commit_end - start;

    size_t objSize = 0;
    for  (TADDR taddrObj = start; taddrObj < alloc_end; taddrObj += objSize)
    {
        TADDR  taddrMT;

        move_xp(taddrMT, taddrObj);
        taddrMT &= ~3;

        // skip allocation contexts
        if (!bLarge && !bPinned)
        {
            // Is this the beginning of an allocation context?
            int i;
            for (i = 0; i < pAllocInfo->num; i ++)
            {
                if (taddrObj == (TADDR)pAllocInfo->array[i].alloc_ptr)
                {
                    ExtDbgOut("Skipping allocation context: [%#p-%#p)\n",
                        SOS_PTR(pAllocInfo->array[i].alloc_ptr), SOS_PTR(pAllocInfo->array[i].alloc_limit));
                    taddrObj =
                        (TADDR)pAllocInfo->array[i].alloc_limit + Align(min_obj_size);
                    break;
                }
            }
            if (i < pAllocInfo->num)
            {
                // we already adjusted taddrObj, so reset objSize
                objSize = 0;
                continue;
            }

            // We also need to look at the gen0 alloc context.
            if (taddrObj == (DWORD_PTR) heap.generation_table[0].allocContextPtr)
            {
                taddrObj = (DWORD_PTR) heap.generation_table[0].allocContextLimit + Align(min_obj_size);
                // we already adjusted taddrObj, so reset objSize
                objSize = 0;
                continue;
            }

            // Are we at the end of gen 0?
            if (taddrObj == alloc_end - Align(min_obj_size))
            {
                objSize = 0;
                break;
            }
        }

        BOOL bContainsPointers;
        BOOL bMTOk = GetSizeEfficient(taddrObj, taddrMT, bLarge, objSize, bContainsPointers);
        if (!bMTOk)
        {
            ExtErr("bad object: %#p - bad MT %#p\n", SOS_PTR(taddrObj), SOS_PTR(taddrMT));
            // set objSize to size_t to look for the next valid MT
            objSize = sizeof(TADDR);
            continue;
        }

        // at this point we should have a valid objSize, and there whould be no
        // integer overflow when moving on to next object in heap
        _ASSERTE(objSize > 0 && taddrObj < taddrObj + objSize);
        if (objSize == 0 || taddrObj > taddrObj + objSize)
        {
            break;
        }

        if (IsMTForFreeObj(taddrMT))
        {
            genUsage->freed += objSize;
        }
        else if (!(liveObjs.empty()) && liveObjs.find(taddrObj) == liveObjs.end())
        {
            genUsage->unrooted += objSize;
        }
    }
}
#endif // !FEATURE_PAL

BOOL GCHeapUsageStats(const GCHeapDetails& heap, BOOL bIncUnreachable, HeapUsageStat *hpUsage)
{
    memset(hpUsage, 0, sizeof(*hpUsage));

    AllocInfo allocInfo;
    allocInfo.Init();

    // this will create the bitmap of rooted objects only if bIncUnreachable is true
    GCRootImpl gcroot;
    std::unordered_set<TADDR> emptyLiveObjs;
    const std::unordered_set<TADDR>& liveObjs = (bIncUnreachable ? gcroot.GetLiveObjects() : emptyLiveObjs);

    TADDR taddrSeg;
    DacpHeapSegmentData dacpSeg;

    if (heap.has_regions)
    {
        // 1. Start with small object generations,
        //    each generation has a list of segments
        for (UINT n = 0; n <= GetMaxGeneration(); n++)
        {
            taddrSeg = (TADDR)heap.generation_table[n].start_segment;
            while (taddrSeg != NULL)
            {
                if (IsInterrupt())
                    return FALSE;

                if (dacpSeg.Request(g_sos, taddrSeg, heap.original_heap_details) != S_OK)
                {
                    ExtErr("Error requesting heap segment %p\n", SOS_PTR(taddrSeg));
                    return FALSE;
                }
                GCGenUsageStats((TADDR)dacpSeg.mem, (TADDR)dacpSeg.allocated, liveObjs, heap, FALSE, FALSE, &allocInfo, &hpUsage->genUsage[n]);
                taddrSeg = (TADDR)dacpSeg.next;
            }
        }
<<<<<<< HEAD
=======
        GCGenUsageStats((TADDR)dacpSeg.mem, (TADDR)dacpSeg.allocated, (TADDR)dacpSeg.committed, liveObjs, heap, FALSE, FALSE, &allocInfo, &hpUsage->genUsage[2]);
        taddrSeg = (TADDR)dacpSeg.next;
>>>>>>> 3cf04c09
    }
    else
    {
        // 1. Start with small object segments
        taddrSeg = (TADDR)heap.generation_table[GetMaxGeneration()].start_segment;

<<<<<<< HEAD
#ifndef FEATURE_PAL
        // 1a. enumerate all non-ephemeral segments
        while (taddrSeg != (TADDR)heap.generation_table[0].start_segment)
=======
    TADDR endGen = TO_TADDR(heap.alloc_allocated);

    for (UINT n = 0; n <= GetMaxGeneration(); n ++)
    {
        TADDR startGen;
        // gen 2 starts at the beginning of the segment
        if (n == GetMaxGeneration())
>>>>>>> 3cf04c09
        {
            if (IsInterrupt())
                return FALSE;

            if (dacpSeg.Request(g_sos, taddrSeg, heap.original_heap_details) != S_OK)
            {
                ExtErr("Error requesting heap segment %p\n", SOS_PTR(taddrSeg));
                return FALSE;
            }
            GCGenUsageStats((TADDR)dacpSeg.mem, (TADDR)dacpSeg.allocated, liveObjs, heap, FALSE, FALSE, &allocInfo, &hpUsage->genUsage[2]);
            taddrSeg = (TADDR)dacpSeg.next;
        }
#endif

        // 1b. now handle the ephemeral segment
        if (dacpSeg.Request(g_sos, taddrSeg, heap.original_heap_details) != S_OK)
        {
            ExtErr("Error requesting heap segment %p\n", SOS_PTR(taddrSeg));
            return FALSE;
        }

        TADDR endGen = TO_TADDR(heap.alloc_allocated);
        for (UINT n = 0; n <= GetMaxGeneration(); n ++)
        {
            TADDR startGen;
            // gen 2 starts at the beginning of the segment
            if (n == GetMaxGeneration())
            {
                startGen = TO_TADDR(dacpSeg.mem);
            }
            else
            {
                startGen = TO_TADDR(heap.generation_table[n].allocation_start);
            }

#ifndef FEATURE_PAL
<<<<<<< HEAD
            GCGenUsageStats(startGen, endGen, liveObjs, heap, FALSE, FALSE, &allocInfo, &hpUsage->genUsage[n]);
=======
        GCGenUsageStats(startGen, endGen, (TADDR)dacpSeg.committed, liveObjs, heap, FALSE, FALSE, &allocInfo, &hpUsage->genUsage[n]);
>>>>>>> 3cf04c09
#endif
            endGen = startGen;
        }
    }

    // 2. Now process LOH
    taddrSeg = (TADDR) heap.generation_table[GetMaxGeneration() + 1].start_segment;
    while (taddrSeg != NULL)
    {
        if (IsInterrupt())
            return FALSE;

        if (dacpSeg.Request(g_sos, taddrSeg, heap.original_heap_details) != S_OK)
        {
            ExtErr("Error requesting heap segment %p\n", SOS_PTR(taddrSeg));
            return FALSE;
        }

#ifndef FEATURE_PAL
        GCGenUsageStats((TADDR) dacpSeg.mem, (TADDR) dacpSeg.allocated, (TADDR) dacpSeg.committed, liveObjs, heap, TRUE, FALSE, NULL, &hpUsage->genUsage[3]);
#endif
        taddrSeg = (TADDR)dacpSeg.next;
    }

    // POH
    if (heap.has_poh)
    {
        taddrSeg = (TADDR) heap.generation_table[GetMaxGeneration() + 2].start_segment;
        while (taddrSeg != NULL)
        {
            if (IsInterrupt())
                return FALSE;

            if (dacpSeg.Request(g_sos, taddrSeg, heap.original_heap_details) != S_OK)
            {
                ExtErr("Error requesting heap segment %p\n", SOS_PTR(taddrSeg));
                return FALSE;
            }

#ifndef FEATURE_PAL
            GCGenUsageStats((TADDR) dacpSeg.mem, (TADDR) dacpSeg.allocated, (TADDR) dacpSeg.committed, liveObjs, heap, FALSE, TRUE, NULL, &hpUsage->genUsage[4]);
#endif
            taddrSeg = (TADDR)dacpSeg.next;
        }
    }

    return TRUE;
}

DWORD GetNumComponents(TADDR obj)
{
    // The number of components is always the second pointer in the object.
    DWORD Value = NULL;
    HRESULT hr = MOVE(Value, obj + sizeof(size_t));

    // If we fail to read out the number of components, let's assume 0 so we don't try to
    // read further data from the object.
    if (FAILED(hr))
        return 0;

    // The component size on a String does not contain the trailing NULL character,
    // so we must add that ourselves.
    if(IsStringObject(obj))
        return Value+1;

    return Value;
}

static MethodTableInfo* GetMethodTableInfo(DWORD_PTR dwAddrMethTable)
{
    // Remove lower bits in case we are in mark phase
    dwAddrMethTable = dwAddrMethTable & ~sos::Object::METHODTABLE_PTR_LOW_BITMASK;
    MethodTableInfo* info = g_special_mtCache.Lookup(dwAddrMethTable);
    if (!info->IsInitialized())        // An uninitialized entry
    {
        // this is the first time we see this method table, so we need to get the information
        // from the target
        DacpMethodTableData dmtd;
        // see code:ClrDataAccess::RequestMethodTableData for details
        if (dmtd.Request(g_sos, dwAddrMethTable) != S_OK)
            return NULL;


        info->BaseSize = dmtd.BaseSize;
        info->ComponentSize = dmtd.ComponentSize;
        info->bContainsPointers = dmtd.bContainsPointers;

        // The following request doesn't work on older runtimes. For those, the
        // objects would just look like non-collectible, which is acceptable.
        DacpMethodTableCollectibleData dmtcd;
        if (SUCCEEDED(dmtcd.Request(g_sos, dwAddrMethTable)))
        {
            info->bCollectible = dmtcd.bCollectible;
            info->LoaderAllocatorObjectHandle = TO_TADDR(dmtcd.LoaderAllocatorObjectHandle);
        }
    }

    return info;
}

BOOL GetSizeEfficient(DWORD_PTR dwAddrCurrObj,
    DWORD_PTR dwAddrMethTable, BOOL bLarge, size_t& s, BOOL& bContainsPointers)
{
    MethodTableInfo* info = GetMethodTableInfo(dwAddrMethTable);
    if (info == NULL)
    {
        return FALSE;
    }

    bContainsPointers = info->bContainsPointers;
    s = info->BaseSize;

    if (info->ComponentSize)
    {
        // this is an array, so the size has to include the size of the components. We read the number
        // of components from the target and multiply by the component size to get the size.
        s += info->ComponentSize*GetNumComponents(dwAddrCurrObj);
    }

    // On x64 we do an optimization to save 4 bytes in almost every string we create
    // IMPORTANT: This cannot be done in ObjectSize, which is a wrapper to this function,
    //                    because we must Align only after these changes are made
#ifdef _TARGET_WIN64_
    // Pad to min object size if necessary
    if (s < min_obj_size)
        s = min_obj_size;
#endif // _TARGET_WIN64_

    s = (bLarge ? AlignLarge(s) : Align (s));
    return TRUE;
}

BOOL GetCollectibleDataEfficient(DWORD_PTR dwAddrMethTable, BOOL& bCollectible, TADDR& loaderAllocatorObjectHandle)
{
    MethodTableInfo* info = GetMethodTableInfo(dwAddrMethTable);
    if (info == NULL)
    {
        return FALSE;
    }

    bCollectible = info->bCollectible;
    loaderAllocatorObjectHandle = info->LoaderAllocatorObjectHandle;

    return TRUE;
}

// This function expects stat to be valid, and ready to get statistics.
void GatherOneHeapFinalization(DacpGcHeapDetails& heapDetails, HeapStat *stat, BOOL bAllReady, BOOL bShort)
{
    DWORD_PTR dwAddr=0;
    UINT m;

    if (!bShort)
    {
        for (m = 0; m <= GetMaxGeneration(); m ++)
        {
            if (IsInterrupt())
                return;

            ExtOut("generation %d has %d finalizable objects ", m,
                (SegQueueLimit(heapDetails,gen_segment(m)) - SegQueue(heapDetails,gen_segment(m))) / sizeof(size_t));

            ExtOut ("(%p->%p)\n",
                SOS_PTR(SegQueue(heapDetails,gen_segment(m))),
                SOS_PTR(SegQueueLimit(heapDetails,gen_segment(m))));
        }
    }
#ifndef FEATURE_PAL
    if (bAllReady)
    {
        if (!bShort)
        {
            ExtOut ("Finalizable but not rooted:  ");
        }

        TADDR rngStart = (TADDR)SegQueue(heapDetails, gen_segment(GetMaxGeneration()));
        TADDR rngEnd   = (TADDR)SegQueueLimit(heapDetails, gen_segment(0));

        PrintNotReachableInRange(rngStart, rngEnd, TRUE, bAllReady ? stat : NULL, bShort);
    }
#endif

    if (!bShort)
    {
        ExtOut ("Ready for finalization %d objects ",
                (SegQueueLimit(heapDetails,FinalizerListSeg)-SegQueue(heapDetails,CriticalFinalizerListSeg)) / sizeof(size_t));
        ExtOut ("(%p->%p)\n",
                SOS_PTR(SegQueue(heapDetails,CriticalFinalizerListSeg)),
                SOS_PTR(SegQueueLimit(heapDetails,FinalizerListSeg)));
    }

    // if bAllReady we only count objects that are ready for finalization,
    // otherwise we count all finalizable objects.
    TADDR taddrLowerLimit = (bAllReady ? (TADDR)SegQueue(heapDetails, CriticalFinalizerListSeg) :
        (DWORD_PTR)SegQueue(heapDetails, gen_segment(GetMaxGeneration())));
    for (dwAddr = taddrLowerLimit;
         dwAddr < (DWORD_PTR)SegQueueLimit(heapDetails, FinalizerListSeg);
         dwAddr += sizeof (dwAddr))
    {
        if (IsInterrupt())
        {
            return;
        }

        DWORD_PTR objAddr = NULL,
                  MTAddr = NULL;

        if (SUCCEEDED(MOVE(objAddr, dwAddr)) && SUCCEEDED(GetMTOfObject(objAddr, &MTAddr)) && MTAddr)
        {
            if (bShort)
            {
                DMLOut("%s\n", DMLObject(objAddr));
            }
            else
            {
                size_t s = ObjectSize(objAddr);
                stat->Add(MTAddr, (DWORD)s);
            }
        }
    }
}

BOOL GCHeapTraverse(const GCHeapDetails &heap, AllocInfo* pallocInfo, VISITGCHEAPFUNC pFunc, LPVOID token, BOOL verify)
{
    DWORD_PTR dwAddrSeg = 0;
    DWORD_PTR dwAddr = 0;
    DWORD_PTR dwAddrCurrObj = 0;
    DWORD_PTR dwAddrPrevObj = 0;
    size_t s, sPrev = 0;

    DacpHeapSegmentData segment;
    if (heap.has_regions)
    {
        DWORD_PTR end_youngest = (DWORD_PTR)heap.alloc_allocated;
        BOOL bPrevFree = FALSE;
        for (UINT n = 0; n <= GetMaxGeneration(); n++)
        {
            dwAddrSeg = (DWORD_PTR)heap.generation_table[n].start_segment;
            while (dwAddrSeg != 0)
            {
                if (IsInterrupt())
                {
                    ExtOut("<heap walk interrupted>\n");
                    return FALSE;
                }
                if (segment.Request(g_sos, dwAddrSeg, heap.original_heap_details) != S_OK)
                {
                    ExtOut("Error requesting heap segment %p\n", SOS_PTR(dwAddrSeg));
                    return FALSE;
                }
                dwAddrCurrObj = segment.mem;
                DWORD_PTR end_of_segment = (DWORD_PTR)segment.allocated;
                if (dwAddrSeg == (DWORD_PTR)heap.ephemeral_heap_segment)
                {
                    end_of_segment = end_youngest;
                }

                while (true)
                {
                    if (dwAddrCurrObj - SIZEOF_OBJHEADER == end_youngest - Align(min_obj_size))
                        break;

                    if (dwAddrCurrObj >= (DWORD_PTR)end_of_segment)
                    {
                        if (dwAddrCurrObj > (DWORD_PTR)end_of_segment)
                        {
                            ExtOut("curr_object: %p > heap_segment_allocated (seg: %p)\n",
                                SOS_PTR(dwAddrCurrObj), SOS_PTR(dwAddrSeg));
                            if (dwAddrPrevObj) 
                            {
                                ExtOut("Last good object: %p\n", SOS_PTR(dwAddrPrevObj));
                            }
                            return FALSE;
                        }
                        // done with this segment
                        break;
                    }

                    if (dwAddrSeg == (DWORD_PTR)heap.ephemeral_heap_segment
                        && dwAddrCurrObj >= end_youngest)
                    {
                        if (dwAddrCurrObj > end_youngest)
                        {
                            // prev_object length is too long
                            ExtOut("curr_object: %p > end_youngest: %p\n",
                                SOS_PTR(dwAddrCurrObj), SOS_PTR(end_youngest));
                            if (dwAddrPrevObj) 
                            {
                                DMLOut("Last good object: %s\n", DMLObject(dwAddrPrevObj));
                            }
                            return FALSE;
                        }
                        return FALSE;
                    }

                    DWORD_PTR dwAddrMethTable = 0;
                    if (FAILED(GetMTOfObject(dwAddrCurrObj, &dwAddrMethTable)))
                    {
                        return FALSE;
                    }

                    dwAddrMethTable = dwAddrMethTable & ~sos::Object::METHODTABLE_PTR_LOW_BITMASK;
                    if (dwAddrMethTable == 0)
                    {
                        // Is this the beginning of an allocation context?
                        int i;
                        for (i = 0; i < pallocInfo->num; i++)
                        {
                            if (dwAddrCurrObj == (DWORD_PTR)pallocInfo->array[i].alloc_ptr)
                            {
                                dwAddrCurrObj =
                                    (DWORD_PTR)pallocInfo->array[i].alloc_limit + Align(min_obj_size);
                                break;
                            }
                        }
                        if (i < pallocInfo->num)
                            continue;

                        // We also need to look at the gen0 alloc context.
                        if (dwAddrCurrObj == (DWORD_PTR)heap.generation_table[0].allocContextPtr)
                        {
                            dwAddrCurrObj = (DWORD_PTR)heap.generation_table[0].allocContextLimit + Align(min_obj_size);
                            continue;
                        }
                    }

                    BOOL bContainsPointers;
                    size_t s;
                    BOOL bMTOk = GetSizeEfficient(dwAddrCurrObj, dwAddrMethTable, FALSE, s, bContainsPointers);
                    if (verify && bMTOk)
                        bMTOk = VerifyObject(heap, dwAddrCurrObj, dwAddrMethTable, s, TRUE);
                    if (!bMTOk)
                    {
                        DMLOut("curr_object:      %s\n", DMLListNearObj(dwAddrCurrObj));
                        if (dwAddrPrevObj)
                            DMLOut("Last good object: %s\n", DMLObject(dwAddrPrevObj));

                        ExtOut("----------------\n");
                        return FALSE;
                    }

                    pFunc(dwAddrCurrObj, s, dwAddrMethTable, token);

                    // We believe we did this alignment in ObjectSize above.
                    assert((s & ALIGNCONST) == 0);
                    dwAddrPrevObj = dwAddrCurrObj;
                    sPrev = s;
                    bPrevFree = IsMTForFreeObj(dwAddrMethTable);

                    dwAddrCurrObj += s;
                }
                dwAddrSeg = (DWORD_PTR)segment.next;
            }
        }
    }
    else
    {
        DWORD_PTR begin_youngest;
        DWORD_PTR end_youngest;

        begin_youngest = (DWORD_PTR)heap.generation_table[0].allocation_start;
        dwAddr = (DWORD_PTR)heap.ephemeral_heap_segment;

        end_youngest = (DWORD_PTR)heap.alloc_allocated;

        dwAddrSeg = (DWORD_PTR)heap.generation_table[GetMaxGeneration()].start_segment;
        dwAddr = dwAddrSeg;

        if (segment.Request(g_sos, dwAddr, heap.original_heap_details) != S_OK)
        {
            ExtOut("Error requesting heap segment %p\n", SOS_PTR(dwAddr));
            return FALSE;
        }

        // DWORD_PTR dwAddrCurrObj = (DWORD_PTR)heap.generation_table[GetMaxGeneration()].allocation_start;
        dwAddrCurrObj = (DWORD_PTR)segment.mem;

        BOOL bPrevFree = FALSE;

        while (1)
        {
            if (IsInterrupt())
            {
                ExtOut("<heap walk interrupted>\n");
                return FALSE;
            }
            DWORD_PTR end_of_segment = (DWORD_PTR)segment.allocated;
            if (dwAddrSeg == (DWORD_PTR)heap.ephemeral_heap_segment)
            {
                end_of_segment = end_youngest;
                if (dwAddrCurrObj - SIZEOF_OBJHEADER == end_youngest - Align(min_obj_size))
                    break;
            }
            if (dwAddrCurrObj >= (DWORD_PTR)end_of_segment)
            {
                if (dwAddrCurrObj > (DWORD_PTR)end_of_segment)
                {
                    ExtOut ("curr_object: %p > heap_segment_allocated (seg: %p)\n",
                        SOS_PTR(dwAddrCurrObj), SOS_PTR(dwAddrSeg));
                    if (dwAddrPrevObj) {
                        ExtOut ("Last good object: %p\n", SOS_PTR(dwAddrPrevObj));
                    }
                    return FALSE;
                }
                dwAddrSeg = (DWORD_PTR)segment.next;
                if (dwAddrSeg)
                {
                    dwAddr = dwAddrSeg;
                    if (segment.Request(g_sos, dwAddr, heap.original_heap_details) != S_OK)
                    {
                        ExtOut("Error requesting heap segment %p\n", SOS_PTR(dwAddr));
                        return FALSE;
                    }
                    dwAddrCurrObj = (DWORD_PTR)segment.mem;
                    continue;
                }
                else
                {
                    break;  // Done Verifying Heap
                }
            }

            if (dwAddrSeg == (DWORD_PTR)heap.ephemeral_heap_segment
                && dwAddrCurrObj >= end_youngest)
            {
                if (dwAddrCurrObj > end_youngest)
                {
                    // prev_object length is too long
                    ExtOut("curr_object: %p > end_youngest: %p\n",
                        SOS_PTR(dwAddrCurrObj), SOS_PTR(end_youngest));
                    if (dwAddrPrevObj) {
                        DMLOut("Last good object: %s\n", DMLObject(dwAddrPrevObj));
                    }
                    return FALSE;
                }
                return FALSE;
            }

            DWORD_PTR dwAddrMethTable = 0;
            if (FAILED(GetMTOfObject(dwAddrCurrObj, &dwAddrMethTable)))
            {
                return FALSE;
            }

            dwAddrMethTable = dwAddrMethTable & ~sos::Object::METHODTABLE_PTR_LOW_BITMASK;
            if (dwAddrMethTable == 0)
            {
                // Is this the beginning of an allocation context?
                int i;
                for (i = 0; i < pallocInfo->num; i ++)
                {
                    if (dwAddrCurrObj == (DWORD_PTR)pallocInfo->array[i].alloc_ptr)
                    {
                        dwAddrCurrObj =
                            (DWORD_PTR)pallocInfo->array[i].alloc_limit + Align(min_obj_size);
                        break;
                    }
                }
                if (i < pallocInfo->num)
                    continue;

                // We also need to look at the gen0 alloc context.
                if (dwAddrCurrObj == (DWORD_PTR) heap.generation_table[0].allocContextPtr)
                {
                    dwAddrCurrObj = (DWORD_PTR) heap.generation_table[0].allocContextLimit + Align(min_obj_size);
                    continue;
                }
            }

            BOOL bContainsPointers;
            BOOL bMTOk = GetSizeEfficient(dwAddrCurrObj, dwAddrMethTable, FALSE, s, bContainsPointers);
            if (verify && bMTOk)
                bMTOk = VerifyObject (heap, dwAddrCurrObj, dwAddrMethTable, s, TRUE);
            if (!bMTOk)
            {
                DMLOut("curr_object:      %s\n", DMLListNearObj(dwAddrCurrObj));
                if (dwAddrPrevObj)
                    DMLOut("Last good object: %s\n", DMLObject(dwAddrPrevObj));

                ExtOut ("----------------\n");
                return FALSE;
            }

            pFunc (dwAddrCurrObj, s, dwAddrMethTable, token);

            // We believe we did this alignment in ObjectSize above.
            assert((s & ALIGNCONST) == 0);
            dwAddrPrevObj = dwAddrCurrObj;
            sPrev = s;
            bPrevFree = IsMTForFreeObj(dwAddrMethTable);

            dwAddrCurrObj += s;
        }
    }

    // Now for the large object and pinned object generations:

    BOOL bPinnedDone = FALSE;

    dwAddrSeg = (DWORD_PTR)heap.generation_table[GetMaxGeneration()+1].start_segment;
    dwAddr = dwAddrSeg;

    if (segment.Request(g_sos, dwAddr, heap.original_heap_details) != S_OK)
    {
        ExtOut("Error requesting heap segment %p\n", SOS_PTR(dwAddr));
        return FALSE;
    }

    // dwAddrCurrObj = (DWORD_PTR)heap.generation_table[GetMaxGeneration()+1].allocation_start;
    dwAddrCurrObj = (DWORD_PTR)segment.mem;

    dwAddrPrevObj=0;

    while(1)
    {
        if (IsInterrupt())
        {
            ExtOut("<heap traverse interrupted>\n");
            return FALSE;
        }

        DWORD_PTR end_of_segment = (DWORD_PTR)segment.allocated;

        if (dwAddrCurrObj >= (DWORD_PTR)end_of_segment)
        {
            if (dwAddrCurrObj > (DWORD_PTR)end_of_segment)
            {
                ExtOut("curr_object: %p > heap_segment_allocated (seg: %p)\n",
                            SOS_PTR(dwAddrCurrObj), SOS_PTR(dwAddrSeg));
                if (dwAddrPrevObj) {
                    ExtOut("Last good object: %p\n", SOS_PTR(dwAddrPrevObj));
                }
                return FALSE;
            }

            dwAddrSeg = (DWORD_PTR)segment.next;
            if (dwAddrSeg)
            {
                dwAddr = dwAddrSeg;
                if (segment.Request(g_sos, dwAddr, heap.original_heap_details) != S_OK)
                {
                    ExtOut("Error requesting heap segment %p\n", SOS_PTR(dwAddr));
                    return FALSE;
                }
                dwAddrCurrObj = (DWORD_PTR)segment.mem;
                continue;
            }
            else if (heap.has_poh && !bPinnedDone)
            {
                bPinnedDone = TRUE;
                dwAddrSeg = (DWORD_PTR)heap.generation_table[GetMaxGeneration() + 2].start_segment;
                dwAddr = dwAddrSeg;

                if (segment.Request(g_sos, dwAddr, heap.original_heap_details) != S_OK)
                {
                    ExtOut("Error requesting heap segment %p\n", SOS_PTR(dwAddr));
                    return FALSE;
                }

                dwAddrCurrObj = (DWORD_PTR)segment.mem;
            }
            else
            {
                break;  // Done Verifying Heap
            }
        }

        DWORD_PTR dwAddrMethTable = 0;
        if (FAILED(GetMTOfObject(dwAddrCurrObj, &dwAddrMethTable)))
        {
            return FALSE;
        }

        dwAddrMethTable = dwAddrMethTable & ~sos::Object::METHODTABLE_PTR_LOW_BITMASK;
        BOOL bContainsPointers;
        BOOL bMTOk = GetSizeEfficient(dwAddrCurrObj, dwAddrMethTable, TRUE, s, bContainsPointers);
        if (verify && bMTOk)
            bMTOk = VerifyObject (heap, dwAddrCurrObj, dwAddrMethTable, s, TRUE);
        if (!bMTOk)
        {
            DMLOut("curr_object:      %s\n", DMLListNearObj(dwAddrCurrObj));

            if (dwAddrPrevObj)
                DMLOut("Last good object: %s\n", dwAddrPrevObj);

            ExtOut ("----------------\n");
            return FALSE;
        }

        pFunc (dwAddrCurrObj, s, dwAddrMethTable, token);

        // We believe we did this alignment in ObjectSize above.
        assert((s & ALIGNCONSTLARGE) == 0);
        dwAddrPrevObj = dwAddrCurrObj;
        dwAddrCurrObj += s;
    }

    return TRUE;
}

BOOL GCHeapsTraverse(VISITGCHEAPFUNC pFunc, LPVOID token, BOOL verify)
{
    // Obtain allocation context for each managed thread.
    AllocInfo allocInfo;
    allocInfo.Init();

    if (!IsServerBuild())
    {
        DacpGcHeapDetails dacHeapDetails;
        if (dacHeapDetails.Request(g_sos) != S_OK)
        {
            ExtOut("Error requesting gc heap details\n");
            return FALSE;
        }

        GCHeapDetails heapDetails(dacHeapDetails);
        return GCHeapTraverse (heapDetails, &allocInfo, pFunc, token, verify);
    }
    else
    {
        DacpGcHeapData gcheap;
        if (gcheap.Request(g_sos) != S_OK)
        {
            ExtOut("Error requesting GC Heap data\n");
            return FALSE;
        }

        DWORD dwAllocSize;
        DWORD dwNHeaps = gcheap.HeapCount;
        if (!ClrSafeInt<DWORD>::multiply(sizeof(CLRDATA_ADDRESS), dwNHeaps, dwAllocSize))
        {
            ExtOut("Failed to get GCHeaps:  integer overflow error\n");
            return FALSE;
        }
        CLRDATA_ADDRESS *heapAddrs = (CLRDATA_ADDRESS*)alloca(dwAllocSize);
        if (g_sos->GetGCHeapList(dwNHeaps, heapAddrs, NULL) != S_OK)
        {
            ExtOut("Failed to get GCHeaps\n");
            return FALSE;
        }

        DWORD n;
        for (n = 0; n < dwNHeaps; n ++)
        {
            DacpGcHeapDetails dacHeapDetails;
            if (dacHeapDetails.Request(g_sos, heapAddrs[n]) != S_OK)
            {
                ExtOut("Error requesting details\n");
                return FALSE;
            }

            GCHeapDetails heapDetails(dacHeapDetails, heapAddrs[n]);
            if (!GCHeapTraverse (heapDetails, &allocInfo, pFunc, token, verify))
            {
                ExtOut("Traversing a gc heap failed\n");
                return FALSE;
            }
        }
    }

    return TRUE;
}

GCHeapSnapshot::GCHeapSnapshot()
{
    m_isBuilt = FALSE;
    m_heapDetails = NULL;
}

///////////////////////////////////////////////////////////
SegmentLookup::SegmentLookup()
{
    m_iSegmentsSize = m_iSegmentCount = 0;

    m_segments = new DacpHeapSegmentData[nSegLookupStgIncrement];
    if (m_segments == NULL)
    {
        ReportOOM();
    }
    else
    {
        m_iSegmentsSize = nSegLookupStgIncrement;
    }
}

BOOL SegmentLookup::AddSegment(DacpHeapSegmentData *pData)
{
    // appends the address of a new (initialized) instance of DacpHeapSegmentData to the list of segments
    // (m_segments) adding  space for a segment when necessary.
    // @todo Microsoft: The field name m_iSegmentSize is a little misleading. It's not the size in bytes,
    // but the number of elements allocated for the array. It probably should have been named something like
    // m_iMaxSegments instead.
    if (m_iSegmentCount >= m_iSegmentsSize)
    {
        // expand buffer--allocate enough space to hold the elements we already have plus nSegLookupStgIncrement
        // more elements
        DacpHeapSegmentData *pNewBuffer = new DacpHeapSegmentData[m_iSegmentsSize+nSegLookupStgIncrement];
        if (pNewBuffer==NULL)
            return FALSE;

        // copy the old elements into the new array
        memcpy(pNewBuffer, m_segments, sizeof(DacpHeapSegmentData)*m_iSegmentsSize);

        // record the new number of elements available
        m_iSegmentsSize+=nSegLookupStgIncrement;

        // delete the old array
        delete [] m_segments;

        // set m_segments to point to the new array
        m_segments = pNewBuffer;
    }

    // add pData to the array
    m_segments[m_iSegmentCount++] = *pData;

    return TRUE;
}

SegmentLookup::~SegmentLookup()
{
    if (m_segments)
    {
        delete [] m_segments;
        m_segments = NULL;
    }
}

void SegmentLookup::Clear()
{
    m_iSegmentCount = 0;
}

CLRDATA_ADDRESS SegmentLookup::GetHeap(CLRDATA_ADDRESS object, BOOL& bFound)
{
    CLRDATA_ADDRESS ret = NULL;
    bFound = FALSE;

    // Visit our segments
    for (int i=0; i<m_iSegmentCount; i++)
    {
        if (TO_TADDR(m_segments[i].mem) <= TO_TADDR(object) &&
            TO_TADDR(m_segments[i].highAllocMark) > TO_TADDR(object))
        {
            ret = m_segments[i].gc_heap;
            bFound = TRUE;
            break;
        }
    }

    return ret;
}

///////////////////////////////////////////////////////////////////////////

BOOL GCHeapSnapshot::Build()
{
    Clear();

    m_isBuilt = FALSE;

    ///- - - - - - - - - - - - - - - - - - - - - - - - - - - - - - - - - - - - - - - - - - - - - - - - -
    /// 1. Get some basic information such as the heap type (SVR or WKS), how many heaps there are, mode and max generation
    /// (See code:ClrDataAccess::RequestGCHeapData)
    ///- - - - - - - - - - - - - - - - - - - - - - - - - - - - - - - - - - - - - - - - - - - - - - - - -
    if (m_gcheap.Request(g_sos) != S_OK)
    {
        ExtOut("Error requesting GC Heap data\n");
        return FALSE;
    }

    ArrayHolder<CLRDATA_ADDRESS> heapAddrs = NULL;

    ///- - - - - - - - - - - - - - - - - - - - - - - - - - - - - - - - - - - - - - - - - - - - - - - - -
    /// 2. Get a list of the addresses of the heaps when we have multiple heaps in server mode
    ///- - - - - - - - - - - - - - - - - - - - - - - - - - - - - - - - - - - - - - - - - - - - - - - - -
    if (m_gcheap.bServerMode)
    {
        UINT AllocSize;
        // allocate an array to hold the starting addresses of each heap when we're in server mode
        if (!ClrSafeInt<UINT>::multiply(sizeof(CLRDATA_ADDRESS), m_gcheap.HeapCount, AllocSize) ||
            (heapAddrs = new CLRDATA_ADDRESS [m_gcheap.HeapCount]) == NULL)
        {
            ReportOOM();
            return FALSE;
        }

        // and initialize it with their addresses (see code:ClrDataAccess::RequestGCHeapList
        // for details)
        if (g_sos->GetGCHeapList(m_gcheap.HeapCount, heapAddrs, NULL) != S_OK)
        {
            ExtOut("Failed to get GCHeaps\n");
            return FALSE;
        }
    }

    ///- - - - - - - - - - - - - - - - - - - - - - - - - - - - - - - - - - - - - - - - - - - - - - - - -
    ///  3. Get some necessary information about each heap, such as the card table location, the generation
    ///  table, the heap bounds, etc., and retrieve the heap segments
    ///- - - - - - - - - - - - - - - - - - - - - - - - - - - - - - - - - - - - - - - - - - - - - - - - -

    // allocate an array to hold the information
    m_heapDetails = new GCHeapDetails[m_gcheap.HeapCount];

    if (m_heapDetails == NULL)
    {
        ReportOOM();
        return FALSE;
    }

    // get the heap information for each heap
    // See code:ClrDataAccess::RequestGCHeapDetails for details
    for (UINT n = 0; n < m_gcheap.HeapCount; n ++)
    {
        if (m_gcheap.bServerMode)
        {
            DacpGcHeapDetails dacHeapDetails;
            if (dacHeapDetails.Request(g_sos, heapAddrs[n]) != S_OK)
            {
                ExtOut("Error requesting details\n");
                return FALSE;
            }

            m_heapDetails[n].Set(dacHeapDetails, heapAddrs[n]);
        }
        else
        {
            DacpGcHeapDetails dacHeapDetails;
            if (dacHeapDetails.Request(g_sos) != S_OK)
            {
                ExtOut("Error requesting details\n");
                return FALSE;
            }

            m_heapDetails[n].Set(dacHeapDetails);
        }

        // now get information about the heap segments for this heap
        if (!AddSegments(m_heapDetails[n]))
        {
            ExtOut("Failed to retrieve segments for gc heap\n");
            return FALSE;
        }
    }

    m_isBuilt = TRUE;
    return TRUE;
}

BOOL GCHeapSnapshot::AddSegments(const GCHeapDetails& details)
{
    int n = 0;
    DacpHeapSegmentData segment;

    // This array of addresses gives us access to all the segments.
    CLRDATA_ADDRESS AddrSegs[5];
    if (details.has_regions)
    {
        // with regions, each generation has its own list of segments
        for (unsigned gen = 0; gen <= GetMaxGeneration() + 1; gen++)
        {
            AddrSegs[gen] = details.generation_table[gen].start_segment;
        }
        if (details.has_poh)
        {
            AddrSegs[4] = details.generation_table[GetMaxGeneration() + 2].start_segment; // pinned object heap
        }
    }
    else
    {
        // The generation segments are linked to each other, starting with the maxGeneration segment. 
        // The second address gives us the large object heap, the third the pinned object heap

        for (unsigned gen = GetMaxGeneration(); gen <= GetMaxGeneration() + 1; gen++)
        {
            AddrSegs[gen] = details.generation_table[gen].start_segment;
        }
        if (details.has_poh)
        {
            AddrSegs[2] = details.generation_table[GetMaxGeneration() + 2].start_segment; // pinned object heap
        }
    }

    // this loop will get information for all the heap segments in this heap. The outer loop iterates once
    // for the "normal" generation segments and once for the large object heap. The inner loop follows the chain
    // of segments rooted at AddrSegs[i]
    for (unsigned int i = 0; i < sizeof(AddrSegs)/sizeof(AddrSegs[0]); ++i)
    {
        if (AddrSegs[i] == NULL)
        {
            continue;
        }

        CLRDATA_ADDRESS AddrSeg = AddrSegs[i];

        while (AddrSeg != NULL)
        {
            if (IsInterrupt())
            {
                return FALSE;
            }
            // Initialize segment by copying fields from the target's heap segment at AddrSeg.
            // See code:ClrDataAccess::RequestGCHeapSegment for details.
            if (segment.Request(g_sos, AddrSeg, details.original_heap_details) != S_OK)
            {
                ExtOut("Error requesting heap segment %p\n", SOS_PTR(AddrSeg));
                return FALSE;
            }
            if (n++ > nMaxHeapSegmentCount && !details.has_regions) // that would be insane
            {
                ExtOut("More than %d heap segments, there must be an error\n", nMaxHeapSegmentCount);
                return FALSE;
            }

            // add the new segment to the array of segments. This will expand the array if necessary
            if (!m_segments.AddSegment(&segment))
            {
                ExtOut("strike: Failed to store segment\n");
                return FALSE;
            }
            // get the next segment in the chain
            AddrSeg = segment.next;
        }
    }

    return TRUE;
}

void GCHeapSnapshot::Clear()
{
    if (m_heapDetails != NULL)
    {
        delete [] m_heapDetails;
        m_heapDetails = NULL;
    }

    m_segments.Clear();

    m_isBuilt = FALSE;
}

GCHeapSnapshot g_snapshot;

GCHeapDetails *GCHeapSnapshot::GetHeap(CLRDATA_ADDRESS objectPointer)
{
    // We need bFound because heap will be NULL if we are Workstation Mode.
    // We still need a way to know if the address was found in our segment
    // list.
    BOOL bFound = FALSE;
    CLRDATA_ADDRESS heap = m_segments.GetHeap(objectPointer, bFound);
    if (heap)
    {
        for (UINT i=0; i<m_gcheap.HeapCount; i++)
        {
            if (m_heapDetails[i].heapAddr == heap)
                return m_heapDetails + i;
        }
    }
    else if (!m_gcheap.bServerMode)
    {
        if (bFound)
        {
            return m_heapDetails;
        }
    }

    // Not found
    return NULL;
}

// TODO: Do we need to handle the LOH here?
int GCHeapSnapshot::GetGeneration(CLRDATA_ADDRESS objectPointer)
{
    GCHeapDetails *pDetails = GetHeap(objectPointer);
    if (pDetails == NULL)
    {
        ExtOut("Object %p has no generation\n", SOS_PTR(objectPointer));
        return 0;
    }

    TADDR taObj = TO_TADDR(objectPointer);
    // The DAC doesn't fill the generation table with true CLRDATA_ADDRESS values
    // but rather with ULONG64 values (i.e. non-sign-extended 64-bit values)
    // We use the TO_TADDR below to ensure we won't break if this will ever
    // be fixed in the DAC.
    if (taObj >= TO_TADDR(pDetails->generation_table[0].allocation_start) &&
        taObj <= TO_TADDR(pDetails->alloc_allocated))
        return 0;

    if (taObj >= TO_TADDR(pDetails->generation_table[1].allocation_start) &&
        taObj <= TO_TADDR(pDetails->generation_table[0].allocation_start))
        return 1;

    return 2;
}


DWORD_PTR g_trav_totalSize = 0;
DWORD_PTR g_trav_wastedSize = 0;

void LoaderHeapTraverse(CLRDATA_ADDRESS blockData,size_t blockSize,BOOL blockIsCurrentBlock)
{
    DWORD_PTR dwAddr1;
    DWORD_PTR curSize = 0;
    char ch;
    for (dwAddr1 = (DWORD_PTR)blockData;
         dwAddr1 < (DWORD_PTR)blockData + blockSize;
         dwAddr1 += OSPageSize())
    {
        if (IsInterrupt())
            break;
        if (SafeReadMemory(dwAddr1, &ch, sizeof(ch), NULL))
        {
            curSize += OSPageSize();
        }
        else
            break;
    }

    if (!blockIsCurrentBlock)
    {
        g_trav_wastedSize  += blockSize  - curSize;
    }

    g_trav_totalSize += curSize;
    ExtOut("%p(%x:%x) ", SOS_PTR(blockData), blockSize, curSize);
}

/**********************************************************************\
* Routine Description:                                                 *
*                                                                      *
*    This function prints out the size for various heaps.              *
*    total - the total size of the heap                                *
*    wasted - the amount of size wasted by the heap.                   *
*                                                                      *
\**********************************************************************/
void PrintHeapSize(DWORD_PTR total, DWORD_PTR wasted)
{
    ExtOut("Size: 0x%" POINTERSIZE_TYPE "x (%" POINTERSIZE_TYPE "u) bytes", total, total);
    if (wasted)
        ExtOut(" total, 0x%" POINTERSIZE_TYPE "x (%" POINTERSIZE_TYPE "u) bytes wasted", wasted,  wasted);
    ExtOut(".\n");
}

/**********************************************************************\
* Routine Description:                                                 *
*                                                                      *
*    This function prints out the size information for the JIT heap.   *
*                                                                      *
*    Returns: The size of this heap.                                   *
*                                                                      *
\**********************************************************************/
DWORD_PTR JitHeapInfo()
{
    // walk ExecutionManager__m_pJitList
    unsigned int count = 0;
    if (FAILED(g_sos->GetJitManagerList(0, NULL, &count)))
    {
        ExtOut("Unable to get JIT info\n");
        return 0;
    }

    ArrayHolder<DacpJitManagerInfo> pArray = new DacpJitManagerInfo[count];
    if (pArray==NULL)
    {
        ReportOOM();
        return 0;
    }

    if (g_sos->GetJitManagerList(count, pArray, NULL) != S_OK)
    {
        ExtOut("Unable to get array of JIT Managers\n");
        return 0;
    }

    DWORD_PTR totalSize = 0;
    DWORD_PTR wasted = 0;

    for (unsigned int n=0; n < count; n++)
    {
        if (IsInterrupt())
            break;

        if (IsMiIL(pArray[n].codeType)) // JIT
        {
            unsigned int heapCount = 0;
            if (FAILED(g_sos->GetCodeHeapList(pArray[n].managerAddr, 0, NULL, &heapCount)))
            {
                ExtOut("Error getting EEJitManager code heaps\n");
                break;
            }

            if (heapCount > 0)
            {
                ArrayHolder<DacpJitCodeHeapInfo> codeHeapInfo = new DacpJitCodeHeapInfo[heapCount];
                if (codeHeapInfo == NULL)
                {
                    ReportOOM();
                    break;
                }

                if (g_sos->GetCodeHeapList(pArray[n].managerAddr, heapCount, codeHeapInfo, NULL) != S_OK)
                {
                    ExtOut("Unable to get code heap info\n");
                    break;
                }

                for (unsigned int iHeaps = 0; iHeaps < heapCount; iHeaps++)
                {
                    if (IsInterrupt())
                        break;

                    if (codeHeapInfo[iHeaps].codeHeapType == CODEHEAP_LOADER)
                    {
                        ExtOut("LoaderCodeHeap:    ");
                        totalSize += LoaderHeapInfo(codeHeapInfo[iHeaps].LoaderHeap, &wasted);
                    }
                    else if (codeHeapInfo[iHeaps].codeHeapType == CODEHEAP_HOST)
                    {
                        ExtOut("HostCodeHeap:      ");
                        ExtOut("%p ", SOS_PTR(codeHeapInfo[iHeaps].HostData.baseAddr));
                        DWORD dwSize = (DWORD)(codeHeapInfo[iHeaps].HostData.currentAddr - codeHeapInfo[iHeaps].HostData.baseAddr);
                        PrintHeapSize(dwSize, 0);
                        totalSize += dwSize;
                    }
                }
            }
        }
        else if (!IsMiNative(pArray[n].codeType)) // ignore native heaps for now
        {
            ExtOut("Unknown Jit encountered, ignored\n");
        }
    }

    ExtOut("Total size:        ");
    PrintHeapSize(totalSize, wasted);

    return totalSize;
}


/**********************************************************************\
* Routine Description:                                                 *
*                                                                      *
*    This function prints out the loader heap info for a single AD.    *
*    pLoaderHeapAddr - pointer to the loader heap                      *
*    wasted - a pointer to store the number of bytes wasted in this    *
*             VSDHeap (this pointer can be NULL)                       *
*                                                                      *
*    Returns: The size of this heap.                                   *
*                                                                      *
\**********************************************************************/
DWORD_PTR LoaderHeapInfo(CLRDATA_ADDRESS pLoaderHeapAddr, DWORD_PTR *wasted)
{
    g_trav_totalSize = 0;
    g_trav_wastedSize = 0;

    if (pLoaderHeapAddr)
        g_sos->TraverseLoaderHeap(pLoaderHeapAddr, LoaderHeapTraverse);

    PrintHeapSize(g_trav_totalSize, g_trav_wastedSize);

    if (wasted)
        *wasted += g_trav_wastedSize;
    return g_trav_totalSize;
}


/**********************************************************************\
* Routine Description:                                                 *
*                                                                      *
*    This function prints out the heap info for a single VSDHeap.      *
*    name - the name to print                                          *
*    type - the type of heap                                           *
*    appDomain - the app domain in which this resides                  *
*    wasted - a pointer to store the number of bytes wasted in this    *
*             VSDHeap (this pointer can be NULL)                       *
*                                                                      *
*    Returns: The size of this heap.                                   *
*                                                                      *
\**********************************************************************/
static DWORD_PTR PrintOneVSDHeap(const char *name, VCSHeapType type, CLRDATA_ADDRESS appDomain, DWORD_PTR *wasted)
{
    g_trav_totalSize = 0; g_trav_wastedSize = 0;

    ExtOut(name);
    g_sos->TraverseVirtCallStubHeap(appDomain, type, LoaderHeapTraverse);

    PrintHeapSize(g_trav_totalSize, g_trav_wastedSize);
    if (wasted)
        *wasted += g_trav_wastedSize;
    return g_trav_totalSize;
}


/**********************************************************************\
* Routine Description:                                                 *
*                                                                      *
*    This function prints out the heap info for VSDHeaps.              *
*    appDomain - The AppDomain to print info for.                      *
*    wasted - a pointer to store the number of bytes wasted in this    *
*             AppDomain (this pointer can be NULL)                     *
*                                                                      *
*    Returns: The size of this heap.                                   *
*                                                                      *
\**********************************************************************/
DWORD_PTR VSDHeapInfo(CLRDATA_ADDRESS appDomain, DWORD_PTR *wasted)
{
    DWORD_PTR totalSize = 0;

    if (appDomain)
    {
        totalSize += PrintOneVSDHeap("  IndcellHeap:     ", IndcellHeap, appDomain, wasted);
        totalSize += PrintOneVSDHeap("  LookupHeap:      ", LookupHeap, appDomain, wasted);
        totalSize += PrintOneVSDHeap("  ResolveHeap:     ", ResolveHeap, appDomain, wasted);
        totalSize += PrintOneVSDHeap("  DispatchHeap:    ", DispatchHeap, appDomain, wasted);
        totalSize += PrintOneVSDHeap("  CacheEntryHeap:  ", CacheEntryHeap, appDomain, wasted);
    }

    return totalSize;
}


/**********************************************************************\
* Routine Description:                                                 *
*                                                                      *
*  This function prints out the heap info for a domain                 *
*    name - the name of the domain (to be printed)                     *
*    adPtr - a pointer to the AppDomain to print info about            *
*    outSize - a pointer to an int to store the size at (this may be   *
*              NULL)                                                   *
*    outWasted - a pointer to an int to store the number of bytes this *
*                domain is wasting (this may be NULL)                  *
*                                                                      *
*    returns: SUCCESS if we successfully printed out the domain heap   *
*             info, FAILED otherwise; if FAILED, outSize and           *
*             outWasted are untouched.                                 *
*                                                                      *
\**********************************************************************/
HRESULT PrintDomainHeapInfo(const char *name, CLRDATA_ADDRESS adPtr, DWORD_PTR *outSize, DWORD_PTR *outWasted)
{
    DacpAppDomainData appDomain;
    HRESULT hr = appDomain.Request(g_sos, adPtr);
    if (FAILED(hr))
    {
        ExtOut("Unable to get information for %s.\n", name);
        return hr;
    }

    ExtOut("--------------------------------------\n");

    const int column = 19;
    ExtOut("%s:", name);
    WhitespaceOut(column - (int)strlen(name) - 1);
    DMLOut("%s\n", DMLDomain(adPtr));

    DWORD_PTR domainHeapSize = 0;
    DWORD_PTR wasted = 0;

    ExtOut("LowFrequencyHeap:  ");
    domainHeapSize += LoaderHeapInfo(appDomain.pLowFrequencyHeap, &wasted);

    ExtOut("HighFrequencyHeap: ");
    domainHeapSize += LoaderHeapInfo(appDomain.pHighFrequencyHeap, &wasted);

    ExtOut("StubHeap:          ");
    domainHeapSize += LoaderHeapInfo(appDomain.pStubHeap, &wasted);

    ExtOut("Virtual Call Stub Heap:\n");
    domainHeapSize += VSDHeapInfo(appDomain.AppDomainPtr, &wasted);

    ExtOut("Total size:        ");
    PrintHeapSize(domainHeapSize, wasted);

    if (outSize)
        *outSize += domainHeapSize;
    if (outWasted)
        *outWasted += wasted;

    return hr;
}

/**********************************************************************\
* Routine Description:                                                 *
*                                                                      *
*    This function prints out the heap info for a list of modules.     *
*    moduleList - an array of modules                                  *
*    count - the number of modules in moduleList                       *
*    type - the type of heap                                           *
*    outWasted - a pointer to store the number of bytes wasted in this *
*                heap (this pointer can be NULL)                       *
*                                                                      *
*    Returns: The size of this heap.                                   *
*                                                                      *
\**********************************************************************/
DWORD_PTR PrintModuleHeapInfo(__out_ecount(count) DWORD_PTR *moduleList, int count, ModuleHeapType type, DWORD_PTR *outWasted)
{
    DWORD_PTR toReturn = 0;
    DWORD_PTR wasted = 0;

    if (IsMiniDumpFile())
    {
        ExtOut("<no information>\n");
    }
    else
    {
        DWORD_PTR thunkHeapSize = 0;

        for (int i = 0; i < count; i++)
        {
            CLRDATA_ADDRESS addr = moduleList[i];
            DacpModuleData dmd;
            if (dmd.Request(g_sos, addr) != S_OK)
            {
                ExtOut("Unable to read module %p\n", SOS_PTR(addr));
            }
            else
            {
                DMLOut("Module %s: ", DMLModule(addr));
                CLRDATA_ADDRESS heap = type == ModuleHeapType_ThunkHeap ? dmd.pThunkHeap : dmd.pLookupTableHeap;
                thunkHeapSize += LoaderHeapInfo(heap, &wasted);
            }
        }

        ExtOut("Total size:      " WIN86_8SPACES);
        PrintHeapSize(thunkHeapSize, wasted);

        toReturn = thunkHeapSize;
    }

    if (outWasted)
        *outWasted += wasted;

    return toReturn;
}<|MERGE_RESOLUTION|>--- conflicted
+++ resolved
@@ -981,22 +981,36 @@
                 taddrSeg = (TADDR)dacpSeg.next;
             }
         }
-<<<<<<< HEAD
-=======
-        GCGenUsageStats((TADDR)dacpSeg.mem, (TADDR)dacpSeg.allocated, (TADDR)dacpSeg.committed, liveObjs, heap, FALSE, FALSE, &allocInfo, &hpUsage->genUsage[2]);
-        taddrSeg = (TADDR)dacpSeg.next;
->>>>>>> 3cf04c09
     }
     else
     {
         // 1. Start with small object segments
         taddrSeg = (TADDR)heap.generation_table[GetMaxGeneration()].start_segment;
 
-<<<<<<< HEAD
 #ifndef FEATURE_PAL
         // 1a. enumerate all non-ephemeral segments
         while (taddrSeg != (TADDR)heap.generation_table[0].start_segment)
-=======
+        {
+            if (IsInterrupt())
+                return FALSE;
+
+        if (dacpSeg.Request(g_sos, taddrSeg, heap.original_heap_details) != S_OK)
+        {
+            ExtErr("Error requesting heap segment %p\n", SOS_PTR(taddrSeg));
+            return FALSE;
+        }
+        GCGenUsageStats((TADDR)dacpSeg.mem, (TADDR)dacpSeg.allocated, (TADDR)dacpSeg.committed, liveObjs, heap, FALSE, FALSE, &allocInfo, &hpUsage->genUsage[2]);
+        taddrSeg = (TADDR)dacpSeg.next;
+    }
+#endif
+
+        // 1b. now handle the ephemeral segment
+        if (dacpSeg.Request(g_sos, taddrSeg, heap.original_heap_details) != S_OK)
+        {
+            ExtErr("Error requesting heap segment %p\n", SOS_PTR(taddrSeg));
+            return FALSE;
+        }
+
     TADDR endGen = TO_TADDR(heap.alloc_allocated);
 
     for (UINT n = 0; n <= GetMaxGeneration(); n ++)
@@ -1004,48 +1018,16 @@
         TADDR startGen;
         // gen 2 starts at the beginning of the segment
         if (n == GetMaxGeneration())
->>>>>>> 3cf04c09
-        {
-            if (IsInterrupt())
-                return FALSE;
-
-            if (dacpSeg.Request(g_sos, taddrSeg, heap.original_heap_details) != S_OK)
-            {
-                ExtErr("Error requesting heap segment %p\n", SOS_PTR(taddrSeg));
-                return FALSE;
-            }
-            GCGenUsageStats((TADDR)dacpSeg.mem, (TADDR)dacpSeg.allocated, liveObjs, heap, FALSE, FALSE, &allocInfo, &hpUsage->genUsage[2]);
-            taddrSeg = (TADDR)dacpSeg.next;
-        }
-#endif
-
-        // 1b. now handle the ephemeral segment
-        if (dacpSeg.Request(g_sos, taddrSeg, heap.original_heap_details) != S_OK)
-        {
-            ExtErr("Error requesting heap segment %p\n", SOS_PTR(taddrSeg));
-            return FALSE;
-        }
-
-        TADDR endGen = TO_TADDR(heap.alloc_allocated);
-        for (UINT n = 0; n <= GetMaxGeneration(); n ++)
-        {
-            TADDR startGen;
-            // gen 2 starts at the beginning of the segment
-            if (n == GetMaxGeneration())
-            {
-                startGen = TO_TADDR(dacpSeg.mem);
-            }
-            else
-            {
-                startGen = TO_TADDR(heap.generation_table[n].allocation_start);
-            }
+        {
+            startGen = TO_TADDR(dacpSeg.mem);
+        }
+        else
+        {
+            startGen = TO_TADDR(heap.generation_table[n].allocation_start);
+        }
 
 #ifndef FEATURE_PAL
-<<<<<<< HEAD
-            GCGenUsageStats(startGen, endGen, liveObjs, heap, FALSE, FALSE, &allocInfo, &hpUsage->genUsage[n]);
-=======
         GCGenUsageStats(startGen, endGen, (TADDR)dacpSeg.committed, liveObjs, heap, FALSE, FALSE, &allocInfo, &hpUsage->genUsage[n]);
->>>>>>> 3cf04c09
 #endif
             endGen = startGen;
         }
