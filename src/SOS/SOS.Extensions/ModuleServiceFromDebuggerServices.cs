// Licensed to the .NET Foundation under one or more agreements.
// The .NET Foundation licenses this file to you under the MIT license.
// See the LICENSE file in the project root for more information.

using Microsoft.Diagnostics.DebugServices;
using Microsoft.Diagnostics.DebugServices.Implementation;
using Microsoft.Diagnostics.Runtime.Utilities;
using SOS.Hosting.DbgEng.Interop;
using System;
using System.Collections.Generic;
using System.Diagnostics;
using System.Runtime.InteropServices;

namespace SOS.Extensions
{
    /// <summary>
    /// Module service implementation for the native debugger services
    /// </summary>
    internal class ModuleServiceFromDebuggerServices : ModuleService
    {
        class ModuleFromDebuggerServices : Module, IModuleSymbols
        {
            // This is what dbgeng/IDebuggerServices returns for non-PE modules that don't have a timestamp
            private const uint InvalidTimeStamp = 0xFFFFFFFE;

            private readonly ModuleServiceFromDebuggerServices _moduleService;
            private Version _version;
            private string _versionString;

            public ModuleFromDebuggerServices(
                ModuleServiceFromDebuggerServices moduleService,
                int moduleIndex,
                string imageName,
                ulong imageBase,
                ulong imageSize,
                uint indexFileSize,
                uint indexTimeStamp) 
                    : base(moduleService.Target)
            {
                _moduleService = moduleService;
                ModuleIndex = moduleIndex;
                FileName = imageName;
                ImageBase = imageBase;
                ImageSize = imageSize;
                IndexFileSize = indexTimeStamp == InvalidTimeStamp ? null : indexFileSize;
                IndexTimeStamp = indexTimeStamp == InvalidTimeStamp ? null : indexTimeStamp;

                ServiceProvider.AddService<IModuleSymbols>(this);
            }

            #region IModule

            public override int ModuleIndex { get; }

            public override string FileName { get; }

            public override ulong ImageBase { get; }

            public override ulong ImageSize { get; }

            public override uint? IndexFileSize { get; }

            public override uint? IndexTimeStamp { get; }

<<<<<<< HEAD
            public override VersionData GetVersionData()
=======
            public override Version GetVersionData()
>>>>>>> d53af5bf
            {
                if (InitializeValue(Module.Flags.InitializeVersion))
                {
                    HResult hr = _moduleService._debuggerServices.GetModuleVersionInformation(ModuleIndex, out VS_FIXEDFILEINFO fileInfo);
                    if (hr.IsOK)
                    {
                        int major = (int)(fileInfo.dwFileVersionMS >> 16);
                        int minor = (int)(fileInfo.dwFileVersionMS & 0xffff);
<<<<<<< HEAD
                        int revision = (int)(fileInfo.dwFileVersionLS >> 16);
                        int patch = (int)(fileInfo.dwFileVersionLS & 0xffff);
                        _versionData = new VersionData(major, minor, revision, patch);
=======
                        int build = (int)(fileInfo.dwFileVersionLS >> 16);
                        int revision = (int)(fileInfo.dwFileVersionLS & 0xffff);
                        _version = new Version(major, minor, build, revision);
>>>>>>> d53af5bf
                    }
                    else
                    {
                        if (_moduleService.Target.OperatingSystem != OSPlatform.Windows)
                        {
<<<<<<< HEAD
                            _versionData = GetVersion();
                        }
                    }
                }
                return _versionData;
=======
                            _version = GetVersionInner();
                        }
                    }
                }
                return _version;
>>>>>>> d53af5bf
            }

            public override string GetVersionString()
            {
                if (InitializeValue(Module.Flags.InitializeProductVersion))
                {
                    HResult hr = _moduleService._debuggerServices.GetModuleVersionString(ModuleIndex, out _versionString);
                    if (!hr.IsOK)
                    {
                        if (_moduleService.Target.OperatingSystem != OSPlatform.Windows && !IsPEImage)
                        {
                            _versionString = _moduleService.GetVersionString(this);
                        }
                    }
                }
                return _versionString;
            }

            public override string LoadSymbols()
            {
                string symbolFile = _moduleService.SymbolService.DownloadSymbolFile(this);
                if (symbolFile is not null)
                {
                    _moduleService._debuggerServices.AddModuleSymbol(symbolFile);
                }
                return symbolFile;
            }

            #endregion

            #region IModuleSymbols

            bool IModuleSymbols.TryGetSymbolName(ulong address, out string symbol, out ulong displacement)
            {
                return _moduleService._debuggerServices.GetSymbolByOffset(ModuleIndex, address, out symbol, out displacement).IsOK;
            }

            bool IModuleSymbols.TryGetSymbolAddress(string name, out ulong address)
            {
                return _moduleService._debuggerServices.GetOffsetBySymbol(ModuleIndex, name, out address).IsOK;
            }

            #endregion

            protected override bool TryGetSymbolAddressInner(string name, out ulong address)
            {
                return _moduleService._debuggerServices.GetOffsetBySymbol(ModuleIndex, name, out address).IsOK;
            }

            protected override ModuleService ModuleService => _moduleService;
        }

        private readonly DebuggerServices _debuggerServices;

        internal ModuleServiceFromDebuggerServices(ITarget target, IMemoryService rawMemoryService, DebuggerServices debuggerServices)
            : base(target, rawMemoryService)
        {
            Debug.Assert(debuggerServices != null);
            _debuggerServices = debuggerServices;
        }

        /// <summary>
        /// Get/create the modules dictionary.
        /// </summary>
        protected override Dictionary<ulong, IModule> GetModulesInner()
        {
            var modules = new Dictionary<ulong, IModule>();

            HResult hr = _debuggerServices.GetNumberModules(out uint loadedModules, out uint unloadedModules);
            if (hr.IsOK)
            {
                for (int moduleIndex = 0; moduleIndex < loadedModules; moduleIndex++)
                {
                    hr = _debuggerServices.GetModuleInfo(moduleIndex, out ulong imageBase, out ulong imageSize, out uint timestamp, out uint checksum);
                    if (hr.IsOK)
                    {
                        hr = _debuggerServices.GetModuleName(moduleIndex, out string imageName);
                        if (hr < HResult.S_OK)
                        {
                            Trace.TraceError("GetModuleName({0}) {1:X16} FAILED {2:X8}", moduleIndex, imageBase, hr);
                        }
                        var module = new ModuleFromDebuggerServices(this, moduleIndex, imageName, imageBase, imageSize, (uint)imageSize, timestamp);
                        if (!modules.TryGetValue(imageBase, out IModule original))
                        {
                            modules.Add(imageBase, module);
                        }
                        else
                        {
                            Trace.TraceError("Duplicate imageBase {0:X16} new {1} original {2}", imageBase, imageName, original.FileName);
                        }
                    }
                    else
                    {
                        Trace.TraceError("GetModuleInfo({0}) FAILED {1:X8}", moduleIndex, hr);
                    }
                }
            }
            else
            {
                Trace.TraceError("GetNumberModules() FAILED {0:X8}", hr);
            }
            return modules;
        }
    }
}<|MERGE_RESOLUTION|>--- conflicted
+++ resolved
@@ -62,11 +62,7 @@
 
             public override uint? IndexTimeStamp { get; }
 
-<<<<<<< HEAD
-            public override VersionData GetVersionData()
-=======
             public override Version GetVersionData()
->>>>>>> d53af5bf
             {
                 if (InitializeValue(Module.Flags.InitializeVersion))
                 {
@@ -75,33 +71,19 @@
                     {
                         int major = (int)(fileInfo.dwFileVersionMS >> 16);
                         int minor = (int)(fileInfo.dwFileVersionMS & 0xffff);
-<<<<<<< HEAD
-                        int revision = (int)(fileInfo.dwFileVersionLS >> 16);
-                        int patch = (int)(fileInfo.dwFileVersionLS & 0xffff);
-                        _versionData = new VersionData(major, minor, revision, patch);
-=======
                         int build = (int)(fileInfo.dwFileVersionLS >> 16);
                         int revision = (int)(fileInfo.dwFileVersionLS & 0xffff);
                         _version = new Version(major, minor, build, revision);
->>>>>>> d53af5bf
                     }
                     else
                     {
                         if (_moduleService.Target.OperatingSystem != OSPlatform.Windows)
                         {
-<<<<<<< HEAD
-                            _versionData = GetVersion();
-                        }
-                    }
-                }
-                return _versionData;
-=======
                             _version = GetVersionInner();
                         }
                     }
                 }
                 return _version;
->>>>>>> d53af5bf
             }
 
             public override string GetVersionString()
