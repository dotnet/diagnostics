﻿// Licensed to the .NET Foundation under one or more agreements.
// The .NET Foundation licenses this file to you under the MIT license.

using System;
using System.Collections.Generic;
using System.Collections.Immutable;
using System.Diagnostics;
using System.IO;
using System.Reflection;
using System.Runtime.InteropServices;
using System.Text;
using Microsoft.Diagnostics.DebugServices;
using Microsoft.Diagnostics.DebugServices.Implementation;
using Microsoft.Diagnostics.ExtensionCommands;
using Microsoft.Diagnostics.Runtime;
using Microsoft.Diagnostics.Runtime.Utilities;
using SOS.Hosting;
using SOS.Hosting.DbgEng.Interop;

namespace SOS.Extensions
{
    /// <summary>
    /// The extension services Wrapper the native hosts are given
    /// </summary>
<<<<<<< HEAD
    public sealed unsafe class HostServices : COMCallableIUnknown, ISettingsService, SOSLibrary.ISOSModule
=======
    public sealed unsafe class HostServices : COMCallableIUnknown, SOSLibrary.ISOSModule, ISettingsService
>>>>>>> 86014221
    {
        private static readonly Guid IID_IHostServices = new("27B2CB8D-BDEE-4CBD-B6EF-75880D76D46F");

        /// <summary>
        /// This is the prototype of the native callback function.
        /// </summary>
        /// <param name="hostServices">The instance of the host services for the native code to use</param>
        /// <returns></returns>
        [UnmanagedFunctionPointer(CallingConvention.Cdecl)]
        private delegate int InitializeCallbackDelegate(
            IntPtr hostServices);

        internal IntPtr IHostServices { get; }

        internal DebuggerServices DebuggerServices { get; private set; }

        private readonly Host _host;
        private readonly CommandService _commandService;
        private readonly SymbolService _symbolService;
        private readonly HostWrapper _hostWrapper;
        private ServiceContainer _servicesWithManagedOnlyFilter;
        private TargetFromDebuggerServices _targetFromDebuggerServices;
        private ContextServiceFromDebuggerServices _contextServiceFromDebuggerServices;

        /// <summary>
        /// Enable the assembly resolver to get the right versions in the same directory as this assembly.
        /// </summary>
        static HostServices()
        {
            if (RuntimeInformation.FrameworkDescription.StartsWith(".NET Framework"))
            {
                AssemblyResolver.Enable();
            }
            DiagnosticLoggingService.Initialize();
        }

        /// <summary>
        /// The host services instance. Only valid after Initialize is called.
        /// </summary>
        public static HostServices Instance { get; private set; }

        /// <summary>
        /// Returns the host interface instance
        /// </summary>
        public IHost Host => _host;

        /// <summary>
        /// The time out in minutes passed to the HTTP symbol store
        /// </summary>
        public static int DefaultTimeout { get; set; } = 4;

        /// <summary>
        /// The retry count passed to the HTTP symbol store
        /// </summary>
        public static int DefaultRetryCount { get; set; }

        /// <summary>
        /// Executes an SOS command (managed or native) and captures the output
        /// </summary>
        /// <param name="commandLine">command line to execute</param>
        /// <returns>list of output lines</returns>
        public IReadOnlyList<string> ExecuteCommand(string commandLine) => _commandService.ExecuteAndCapture(commandLine, _contextServiceFromDebuggerServices.Services);

        /// <summary>
        /// Executes a host debugger command and captures the output
        /// </summary>
        /// <param name="commandLine">command line to execute</param>
        /// <returns>list of output lines</returns>
        public IReadOnlyList<string> ExecuteHostCommand(string commandLine) => DebuggerServices.ExecuteHostCommand(commandLine, DEBUG_OUTPUT.NORMAL | DEBUG_OUTPUT.ERROR);

        /// <summary>
        /// This is the main managed entry point that the native hosting code calls. It needs to be a single function
        /// and is restricted to just a string parameter because host APIs (i.e. desktop clr) have this narrow interface.
        /// </summary>
        /// <param name="extensionPath">Path and filename of native extensions to callback</param>
        /// <returns>hresult</returns>
        public static int Initialize(
            [MarshalAs(UnmanagedType.LPStr)] string extensionPath)
        {
            IntPtr extensionLibrary = default;
            try
            {
                extensionLibrary = DataTarget.PlatformFunctions.LoadLibrary(extensionPath);
            }
            catch (Exception ex) when (ex is DllNotFoundException or BadImageFormatException)
            {
                Trace.TraceError($"LoadLibrary({extensionPath}) FAILED {ex}");
            }
            if (extensionLibrary == default)
            {
                return HResult.E_FAIL;
            }
            InitializeCallbackDelegate initialializeCallback = SOSHost.GetDelegateFunction<InitializeCallbackDelegate>(extensionLibrary, "InitializeHostServices");
            if (initialializeCallback == null)
            {
                return HResult.E_FAIL;
            }
            Debug.Assert(Instance == null);
            Instance = new HostServices(extensionPath, extensionLibrary);
            return initialializeCallback(Instance.IHostServices);
        }

        private HostServices(string extensionPath, IntPtr extensionsLibrary)
        {
            SOSPath = Path.GetDirectoryName(extensionPath);
            SOSHandle = extensionsLibrary;

            _host = new Host(RuntimeInformation.IsOSPlatform(OSPlatform.Windows) ? HostType.DbgEng : HostType.Lldb);
            _commandService = new CommandService(RuntimeInformation.IsOSPlatform(OSPlatform.Windows) ? ">!sos" : null);
            _host.ServiceManager.NotifyExtensionLoad.Register(_commandService.AddCommands);

            _host.OnTargetCreate.Register((target) => target.OnDestroyEvent.Register(() => {
                if (_targetFromDebuggerServices == target)
                {
                    _targetFromDebuggerServices = null;
                }
            }));

            _symbolService = new SymbolService(_host) {
                DefaultTimeout = DefaultTimeout,
                DefaultRetryCount = DefaultRetryCount
            };

            _hostWrapper = new HostWrapper(_host);
            _hostWrapper.ServiceWrapper.AddServiceWrapper(IID_IHostServices, this);

            VTableBuilder builder = AddInterface(IID_IHostServices, validate: false);
            builder.AddMethod(new GetHostDelegate(GetHost));
            builder.AddMethod(new RegisterDebuggerServicesDelegate(RegisterDebuggerServices));
            builder.AddMethod(new CreateTargetDelegate(CreateTarget));
            builder.AddMethod(new UpdateTargetDelegate(UpdateTarget));
            builder.AddMethod(new FlushTargetDelegate(FlushTarget));
            builder.AddMethod(new DestroyTargetDelegate(DestroyTarget));
            builder.AddMethod(new DispatchCommandDelegate(DispatchCommand));
            builder.AddMethod(new UninitializeDelegate(Uninitialize));
            IHostServices = builder.Complete();

            AddRef();
        }

        protected override void Destroy()
        {
            Trace.TraceInformation("HostServices.Destroy");
            _hostWrapper.ServiceWrapper.RemoveServiceWrapper(IID_IHostServices);
            _hostWrapper.ReleaseWithCheck();
        }

        #region IHostServices

        private int GetHost(
            IntPtr self,
            out IntPtr host)
        {
            host = _hostWrapper.IHost;
            _hostWrapper.AddRef();
            return HResult.S_OK;
        }

        private int RegisterDebuggerServices(
            IntPtr self,
            IntPtr iunk)
        {
            Trace.TraceInformation("HostServices.RegisterDebuggerServices");
            if (iunk == IntPtr.Zero || DebuggerServices != null)
            {
                return HResult.E_FAIL;
            }
            // Create the wrapper for the host debugger services
            try
            {
                DebuggerServices = new DebuggerServices(iunk, _host.HostType);
            }
            catch (InvalidCastException ex)
            {
                Trace.TraceError(ex.Message);
                return HResult.E_NOINTERFACE;
            }
            HResult hr;
            try
            {
                ConsoleServiceFromDebuggerServices consoleService = new(DebuggerServices);
                FileLoggingConsoleService fileLoggingConsoleService = new(consoleService);
                DiagnosticLoggingService.Instance.SetConsole(consoleService, fileLoggingConsoleService);

                // Register all the services and commands in the SOS.Extensions (this) assembly
                _host.ServiceManager.RegisterAssembly(typeof(HostServices).Assembly);

                // Register all the services and commands in the SOS.Hosting assembly
                _host.ServiceManager.RegisterAssembly(typeof(SOSHost).Assembly);

                // Register all the services and commands in the Microsoft.Diagnostics.ExtensionCommands assembly
                _host.ServiceManager.RegisterAssembly(typeof(ClrMDHelper).Assembly);

                // Display any extension assembly loads on console
                _host.ServiceManager.NotifyExtensionLoad.Register((Assembly assembly) => fileLoggingConsoleService.WriteLine($"Loading extension {assembly.Location}"));
                _host.ServiceManager.NotifyExtensionLoadFailure.Register((Exception ex) => fileLoggingConsoleService.WriteLine(ex.Message));

                // Load any extra extensions in the search path
                _host.ServiceManager.LoadExtensions();

                // Loading extensions or adding service factories not allowed after this point.
                ServiceContainer serviceContainer = _host.CreateServiceContainer();

                // Add all the global services to the global service container
                serviceContainer.AddService<ISettingsService>(this);
                serviceContainer.AddService<SOSLibrary.ISOSModule>(this);
                serviceContainer.AddService<ISettingsService>(this);
                serviceContainer.AddService<SOSHost.INativeDebugger>(DebuggerServices);
                serviceContainer.AddService<ICommandService>(_commandService);
                serviceContainer.AddService<ISymbolService>(_symbolService);
                serviceContainer.AddService<IConsoleService>(fileLoggingConsoleService);
                serviceContainer.AddService<IConsoleFileLoggingService>(fileLoggingConsoleService);
                serviceContainer.AddService<IDiagnosticLoggingService>(DiagnosticLoggingService.Instance);

                _contextServiceFromDebuggerServices = new ContextServiceFromDebuggerServices(_host, DebuggerServices);
                serviceContainer.AddService<IContextService>(_contextServiceFromDebuggerServices);

                ThreadUnwindServiceFromDebuggerServices threadUnwindService = new(DebuggerServices);
                serviceContainer.AddService<IThreadUnwindService>(threadUnwindService);

                // Used to invoke only managed commands
                _servicesWithManagedOnlyFilter = new(_contextServiceFromDebuggerServices.Services);
                _servicesWithManagedOnlyFilter.AddService(new SOSCommandBase.ManagedOnlyCommandFilter());

                // Add each extension command to the native debugger
                foreach ((string name, string help, IEnumerable<string> aliases) in _commandService.Commands)
                {
                    hr = DebuggerServices.AddCommand(name, help, aliases);
                    if (hr != HResult.S_OK)
                    {
                        Trace.TraceWarning($"Cannot add extension command {hr:X8} {name} - {help}");
                    }
                }
            }
            catch (Exception ex)
            {
                Trace.TraceError(ex.ToString());
                return HResult.E_FAIL;
            }
            try
            {
                RemoteMemoryService remoteMemoryService = new(iunk);
                // This service needs another reference since it is implemented as part of IDebuggerServices and gets
                // disposed in Uninitialize() below by the DisposeServices call.
                remoteMemoryService.AddRef();
                _host.ServiceContainer.AddService<IRemoteMemoryService>(remoteMemoryService);
            }
            catch (InvalidCastException)
            {
            }
            hr = DebuggerServices.GetSymbolPath(out string symbolPath);
            if (hr == HResult.S_OK)
            {
                if (!_symbolService.ParseSymbolPathFixDefault(symbolPath))
                {
                    Trace.TraceError("ParseSymbolPath FAILED: {0}", symbolPath);
                }
            }
            else
            {
                Trace.TraceError("DebuggerServices.GetSymbolPath FAILED: {0:X8}", hr);
            }
            return HResult.S_OK;
        }

        private int CreateTarget(
            IntPtr self)
        {
            Trace.TraceInformation("HostServices.CreateTarget");
            if (_targetFromDebuggerServices != null || DebuggerServices == null)
            {
                return HResult.E_FAIL;
            }
            try
            {
                _targetFromDebuggerServices = new TargetFromDebuggerServices(DebuggerServices, _host);
                _contextServiceFromDebuggerServices.SetCurrentTarget(_targetFromDebuggerServices);
            }
            catch (Exception ex)
            {
                Trace.TraceError(ex.ToString());
                return HResult.E_FAIL;
            }
            return HResult.S_OK;
        }

        private int UpdateTarget(
            IntPtr self,
            uint processId)
        {
            Trace.TraceInformation("HostServices.UpdateTarget {0} #{1}", processId, _targetFromDebuggerServices != null ? _targetFromDebuggerServices.Id : "<none>");
            if (_targetFromDebuggerServices == null)
            {
                return CreateTarget(self);
            }
            else if (_targetFromDebuggerServices.ProcessId.GetValueOrDefault() != processId)
            {
                DestroyTarget(self);
                return CreateTarget(self);
            }
            return HResult.S_OK;
        }

        private void FlushTarget(
            IntPtr self)
        {
            Trace.TraceInformation("HostServices.FlushTarget");
            _targetFromDebuggerServices?.Flush();
        }

        private void DestroyTarget(
            IntPtr self)
        {
            Trace.TraceInformation("HostServices.DestroyTarget #{0}", _targetFromDebuggerServices != null ? _targetFromDebuggerServices.Id : "<none>");
            try
            {
                _targetFromDebuggerServices?.Destroy();
                _targetFromDebuggerServices = null;
            }
            catch (Exception ex)
            {
                Trace.TraceError(ex.ToString());
            }
        }

        private int DispatchCommand(
            IntPtr self,
            string commandName,
            string commandArguments,
            bool displayCommandNotFound)
        {
            if (string.IsNullOrWhiteSpace(commandName))
            {
                return HResult.E_INVALIDARG;
            }
            try
            {
                _commandService.Execute(commandName, commandArguments, string.Equals(commandName, "help", StringComparison.OrdinalIgnoreCase) ?  _contextServiceFromDebuggerServices.Services : _servicesWithManagedOnlyFilter);
            }
            catch (Exception ex)
            {
                if (!displayCommandNotFound && ex is CommandNotFoundException)
                {
                    // Returning E_NOTIMPL means no managed command or it filtered away so execute the C++ version if one
                    return HResult.E_NOTIMPL;
                }
                Trace.TraceError(ex.ToString());
                IConsoleService consoleService = _host.Services.GetService<IConsoleService>();
                // TODO: when we can figure out how to deal with error messages in the scripts that are displayed on STDERROR under lldb
                //consoleService.WriteLineError(ex.Message);
                consoleService.WriteLine(ex.Message);
                return HResult.E_FAIL;
            }
            return HResult.S_OK;
        }

        private void Uninitialize(
            IntPtr self)
        {
            Trace.TraceInformation("HostServices.Uninitialize");
            try
            {
                _host.DestoryTargets();
                _targetFromDebuggerServices = null;

                // Send shutdown event on exit
                _host.OnShutdownEvent.Fire();

                // Dispose of the global services which RemoteMemoryService but not host services (this)
                _host.ServiceContainer.DisposeServices();

                // This turns off any logging to console now that debugger services will be released and the console service will no longer work.
                DiagnosticLoggingService.Instance.SetConsole(consoleService: null, fileLoggingService: null);

                // Release the debugger services instance
                DebuggerServices?.ReleaseWithCheck();
                DebuggerServices = null;

                // Clear HostService instance
                Instance = null;

                // Release the host services wrapper
                this.ReleaseWithCheck();
            }
            catch (Exception ex)
            {
                Trace.TraceError(ex.ToString());
            }
        }

        #endregion

        #region ISettingsService

        public bool DacSignatureVerificationEnabled
        {
            get
            {
                HResult hr = DebuggerServices.GetDacSignatureVerificationSettings(out bool value);
                if (hr.IsOK)
                {
                    return value;
                }
                // Return true (verify DAC signature) if any errors. Secure by default.
                return true;
            }
            set
            {
                throw new NotSupportedException("Changing the DacSignatureVerificationEnabled setting is not supported.");
            }
        }

        #endregion

        #region SOSLibrary.ISOSModule

        public string SOSPath { get; }

        public IntPtr SOSHandle { get; }

        #endregion

        #region IHostServices delegates

        [UnmanagedFunctionPointer(CallingConvention.Winapi)]
        private delegate int GetHostDelegate(
            [In] IntPtr self,
            [Out] out IntPtr host);

        [UnmanagedFunctionPointer(CallingConvention.Winapi)]
        private delegate int RegisterDebuggerServicesDelegate(
            [In] IntPtr self,
            [In] IntPtr iunk);

        [UnmanagedFunctionPointer(CallingConvention.Winapi)]
        private delegate int CreateTargetDelegate(
            [In] IntPtr self);

        [UnmanagedFunctionPointer(CallingConvention.Winapi)]
        private delegate int UpdateTargetDelegate(
            [In] IntPtr self,
            [In] uint processId);

        [UnmanagedFunctionPointer(CallingConvention.Winapi)]
        private delegate void FlushTargetDelegate(
            [In] IntPtr self);

        [UnmanagedFunctionPointer(CallingConvention.Winapi)]
        private delegate void DestroyTargetDelegate(
            [In] IntPtr self);

        [UnmanagedFunctionPointer(CallingConvention.Winapi)]
        private delegate int DispatchCommandDelegate(
            [In] IntPtr self,
            [In, MarshalAs(UnmanagedType.LPStr)] string commandName,
            [In, MarshalAs(UnmanagedType.LPStr)] string commandArguments,
            bool displayCommandNotFound);

        [UnmanagedFunctionPointer(CallingConvention.Winapi)]
        private delegate void UninitializeDelegate(
            [In] IntPtr self);

        #endregion
    }
}<|MERGE_RESOLUTION|>--- conflicted
+++ resolved
@@ -22,11 +22,7 @@
     /// <summary>
     /// The extension services Wrapper the native hosts are given
     /// </summary>
-<<<<<<< HEAD
-    public sealed unsafe class HostServices : COMCallableIUnknown, ISettingsService, SOSLibrary.ISOSModule
-=======
     public sealed unsafe class HostServices : COMCallableIUnknown, SOSLibrary.ISOSModule, ISettingsService
->>>>>>> 86014221
     {
         private static readonly Guid IID_IHostServices = new("27B2CB8D-BDEE-4CBD-B6EF-75880D76D46F");
 
