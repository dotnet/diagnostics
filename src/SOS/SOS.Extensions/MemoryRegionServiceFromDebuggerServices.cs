﻿// Licensed to the .NET Foundation under one or more agreements.
// The .NET Foundation licenses this file to you under the MIT license.

using System;
using System.Collections.Generic;
using System.Linq;
using System.Text;
using Microsoft.Diagnostics.DebugServices;
using SOS.Hosting.DbgEng.Interop;

namespace SOS.Extensions
{
    internal sealed class MemoryRegionServiceFromDebuggerServices : IMemoryRegionService
    {
        private readonly IDebugClient5 _client;
        private readonly IDebugControl5 _control;

        public MemoryRegionServiceFromDebuggerServices(IDebugClient5 client, IDebugControl5 control)
        {
            _client = client;
            _control = control;
        }

        public IEnumerable<IMemoryRegion> EnumerateRegions()
        {
            bool foundHeader = false;
            bool skipped = false;

            (int hr, string text) = RunCommandWithOutput("!address");
            if (hr < 0)
            {
                throw new InvalidOperationException($"!address failed with hresult={hr:x}");
            }

            foreach (string line in text.Split('\n'))
            {
                if (line.Length == 0)
                {
                    continue;
                }

                if (!foundHeader)
                {
                    // find the !address header
                    string[] split = line.Split(new char[] { ' ' }, StringSplitOptions.RemoveEmptyEntries);
                    if (split.Length > 0)
<<<<<<< HEAD
                    {
                        foundHeader = split[0] == "BaseAddress" && split.Last() == "Usage";
                    }
=======
                        foundHeader = (split[0] == "BaseAddress" || split[0] == "BaseAddr") && split.Last() == "Usage";
>>>>>>> d3f55a0d
                }
                else if (!skipped)
                {
                    // skip the ---------- line
                    skipped = true;
                }
                else
                {
                    string[] parts = ((line[0] == '+') ? line.Substring(1) : line).Split(new char[] { ' ' }, 6, StringSplitOptions.RemoveEmptyEntries);
                    ulong start = ulong.Parse(parts[0].Replace("`", ""), System.Globalization.NumberStyles.HexNumber);
                    ulong end = ulong.Parse(parts[1].Replace("`", ""), System.Globalization.NumberStyles.HexNumber);

                    int index = 3;
                    if (Enum.TryParse(parts[index], ignoreCase: true, out MemoryRegionType type))
                    {
                        index++;
                    }

                    if (Enum.TryParse(parts[index], ignoreCase: true, out MemoryRegionState state))
                    {
                        index++;
                    }

                    StringBuilder sbRemainder = new();
                    for (int i = index; i < parts.Length; i++)
                    {
                        if (i != index)
                        {
                            sbRemainder.Append(' ');
                        }

                        sbRemainder.Append(parts[i]);
                    }

                    string remainder = sbRemainder.ToString();
                    parts = remainder.Split(new char[] { ' ' }, StringSplitOptions.RemoveEmptyEntries);
                    MemoryRegionProtection protect = default;
                    index = 0;
                    while (index < parts.Length - 1)
                    {
                        if (Enum.TryParse(parts[index], ignoreCase: true, out MemoryRegionProtection result))
                        {
                            protect |= result;
                            if (parts[index + 1] == "|")
                            {
                                index++;
                            }
                        }
                        else
                        {
                            break;
                        }

                        index++;
                    }

                    string description = parts[index++].Trim();

                    // On Linux, !address is reporting this as MEM_PRIVATE or MEM_UNKNOWN
                    if (description == "Image")
                    {
                        type = MemoryRegionType.MEM_IMAGE;
                    }

                    // On Linux, !address is reporting this as nothing
                    if (type == MemoryRegionType.MEM_UNKNOWN && state == MemoryRegionState.MEM_UNKNOWN && protect == MemoryRegionProtection.PAGE_UNKNOWN)
                    {
                        state = MemoryRegionState.MEM_FREE;
                        protect = MemoryRegionProtection.PAGE_NOACCESS;
                    }

                    string image = null;
                    if (type == MemoryRegionType.MEM_IMAGE)
                    {
                        image = parts[index].Substring(1, parts[index].Length - 2);
                        index++;
                    }

                    if (description.Equals("<unknown>", StringComparison.OrdinalIgnoreCase))
                    {
                        description = "";
                    }

                    MemoryRegionUsage usage = description switch
                    {
                        "" => MemoryRegionUsage.Unknown,

                        "Free" => MemoryRegionUsage.Free,
                        "Image" => MemoryRegionUsage.Image,

                        "PEB" => MemoryRegionUsage.Peb,
                        "PEB32" => MemoryRegionUsage.Peb,
                        "PEB64" => MemoryRegionUsage.Peb,

                        "TEB" => MemoryRegionUsage.Teb,
                        "TEB32" => MemoryRegionUsage.Teb,
                        "TEB64" => MemoryRegionUsage.Teb,

                        "Stack" => MemoryRegionUsage.Stack,
                        "Stack32" => MemoryRegionUsage.Stack,
                        "Stack64" => MemoryRegionUsage.Stack,

                        "Heap" => MemoryRegionUsage.Heap,
                        "Heap32" => MemoryRegionUsage.Heap,
                        "Heap64" => MemoryRegionUsage.Heap,


                        "PageHeap" => MemoryRegionUsage.PageHeap,
                        "PageHeap64" => MemoryRegionUsage.PageHeap,
                        "PageHeap32" => MemoryRegionUsage.PageHeap,

                        "MappedFile" => MemoryRegionUsage.FileMapping,
                        "CLR" => MemoryRegionUsage.CLR,

                        "Other" => MemoryRegionUsage.Other,
                        "Other32" => MemoryRegionUsage.Other,
                        "Other64" => MemoryRegionUsage.Other,

                        _ => MemoryRegionUsage.Unknown
                    };

                    yield return new AddressMemoryRange()
                    {
                        Start = start,
                        End = end,
                        Type = type,
                        State = state,
                        Protection = protect,
                        Usage = usage,
                        Image = image
                    };
                }
            }

            if (!foundHeader)
            {
                throw new InvalidOperationException($"!address did not produce a standard header.\nThis may mean symbols could not be resolved for ntdll.\nPlease run !address and make sure the output looks correct.");
            }
        }

        private (int hresult, string output) RunCommandWithOutput(string command)
        {
            using DbgEngOutputHolder dbgengOutput = new(_client);
            StringBuilder sb = new(1024);
            dbgengOutput.OutputReceived += (mask, text) => sb.Append(text);

            int hr = _control.ExecuteWide(DEBUG_OUTCTL.THIS_CLIENT, command, DEBUG_EXECUTE.DEFAULT);

            return (hr, sb.ToString());
        }

        private sealed class AddressMemoryRange : IMemoryRegion
        {
            public ulong Start { get; internal set; }

            public ulong End { get; internal set; }

            public ulong Size { get; internal set; }

            public MemoryRegionType Type { get; internal set; }

            public MemoryRegionState State { get; internal set; }

            public MemoryRegionProtection Protection { get; internal set; }

            public MemoryRegionUsage Usage { get; internal set; }

            public string Image { get; internal set; }
        }
    }
}<|MERGE_RESOLUTION|>--- conflicted
+++ resolved
@@ -44,13 +44,7 @@
                     // find the !address header
                     string[] split = line.Split(new char[] { ' ' }, StringSplitOptions.RemoveEmptyEntries);
                     if (split.Length > 0)
-<<<<<<< HEAD
-                    {
-                        foundHeader = split[0] == "BaseAddress" && split.Last() == "Usage";
-                    }
-=======
                         foundHeader = (split[0] == "BaseAddress" || split[0] == "BaseAddr") && split.Last() == "Usage";
->>>>>>> d3f55a0d
                 }
                 else if (!skipped)
                 {
