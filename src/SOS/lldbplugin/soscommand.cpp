--- conflicted
+++ resolved
@@ -164,11 +164,7 @@
     g_services->AddCommand("dbgout", new sosCommand("dbgout"), "Enable/disable (-off) internal SOS logging.");
     g_services->AddCommand("dumpalc", new sosCommand("DumpALC"), "Displays details about a collectible AssemblyLoadContext to which the specified object is loaded.");
     g_services->AddCommand("dumparray", new sosCommand("DumpArray"), "Displays details about a managed array.");
-<<<<<<< HEAD
-    g_services->AddCommand("dumpasync", new sosCommand("DumpAsync"), "Displays information about async \"stacks\" on the garbage-collected heap.");
-=======
     g_services->AddManagedCommand("dumpasync", "Displays information about async \"stacks\" on the garbage-collected heap.");
->>>>>>> d53af5bf
     g_services->AddCommand("dumpassembly", new sosCommand("DumpAssembly"), "Displays details about an assembly.");
     g_services->AddCommand("dumpclass", new sosCommand("DumpClass"), "Displays information about a EE class structure at the specified address.");
     g_services->AddCommand("dumpdelegate", new sosCommand("DumpDelegate"), "Displays information about a delegate.");
