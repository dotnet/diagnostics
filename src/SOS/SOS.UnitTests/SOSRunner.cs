// Licensed to the .NET Foundation under one or more agreements.
// The .NET Foundation licenses this file to you under the MIT license.

using System;
using System.Collections.Generic;
using System.Diagnostics;
using System.IO;
using System.IO.Pipes;
using System.Linq;
using System.Reflection.Metadata.Ecma335;
using System.Text;
using System.Text.RegularExpressions;
using System.Threading;
using System.Threading.Tasks;
using Microsoft.Diagnostics.TestHelpers;
using Xunit.Abstractions;
using Xunit.Extensions;

public class SOSRunner : IDisposable
{
    /// <summary>
    /// What to use to generate the dump
    /// </summary>
    public enum DumpGenerator
    {
        NativeDebugger,
        CreateDump,
        DotNetDump,
    }

    /// <summary>
    /// Dump type
    /// </summary>
    public enum DumpType
    {
        Triage,
        Heap,
        Full
    }

    /// <summary>
    /// What action should the debugger do
    /// </summary>
    public enum DebuggerAction
    {
        Live,
        GenerateDump,
        LoadDump,
        LoadDumpWithDotNetDump,
    }

    /// <summary>
    /// Which debugger to use
    /// </summary>
    public enum NativeDebugger
    {
        Unknown,
        Cdb,
        Lldb,
        Gdb,
        DotNetDump,
    }

    /// <summary>
    /// SOS test runner config information
    /// </summary>
    public class TestInformation
    {
        private string _testName;
        private bool _testLive = true;
        private bool _testDump = true;
        private bool _testCrashReport = true;
        private DumpGenerator _dumpGenerator = DumpGenerator.CreateDump;
        private DumpType _dumpType = DumpType.Heap;
        private string _debuggeeDumpOutputRootDir;
        private string _debuggeeDumpInputRootDir;

        public TestConfiguration TestConfiguration { get; set; }

        public ITestOutputHelper OutputHelper { get; set; }

        public bool TestLive
        {
            // Don't test single file on Alpine. lldb 10.0 can't launch them.
            get { return _testLive && !(TestConfiguration.PublishSingleFile && OS.IsAlpine); }
            set { _testLive = value; }
        }

        public bool TestDump
        {
            get
            {
                return _testDump &&
                    // Only single file dumps on Windows
                    (!TestConfiguration.PublishSingleFile || OS.Kind == OSKind.Windows) &&
                    // Generate and test dumps if on OSX or Alpine only if the runtime is 6.0 or greater
                    (!(OS.Kind == OSKind.OSX || OS.IsAlpine) || TestConfiguration.RuntimeFrameworkVersionMajor > 5);
            }
            set { _testDump = value; }
        }

        public string TestName
        {
            get { return _testName ?? "SOS." + DebuggeeName; }
            set { _testName = value; }
        }

        public string DebuggeeName { get; set; }

        public string DebuggeeArguments { get; set; }

        public DumpGenerator DumpGenerator
        {
            get
            {
                DumpGenerator dumpGeneration = _dumpGenerator;
                if (dumpGeneration == DumpGenerator.CreateDump)
                {
                    if (!TestConfiguration.CreateDumpExists ||
                        TestConfiguration.PublishSingleFile ||
                        TestConfiguration.GenerateDumpWithLLDB() ||
                        TestConfiguration.GenerateDumpWithGDB())
                    {
                        dumpGeneration = DumpGenerator.NativeDebugger;
                    }
                }
                return dumpGeneration;
            }
            set { _dumpGenerator = value; }
        }

        public DumpType DumpType
        {
            get
            {
                // Currently neither cdb or dotnet-dump collect generates valid dumps on Windows for an single file app
                // Issue: https://github.com/dotnet/diagnostics/issues/2515
                return TestConfiguration.PublishSingleFile ? SOSRunner.DumpType.Full : _dumpType;
            }
            set { _dumpType = value; }
        }

        public bool UsePipeSync { get; set; }

        public bool DumpDiagnostics { get; set; } = true;

        public string DumpNameSuffix { get; set; }

        public bool EnableSOSLogging { get; set; } = true;

        public bool TestCrashReport
        {
            get { return _testCrashReport && DumpGenerator == DumpGenerator.CreateDump && OS.Kind != OSKind.Windows && TestConfiguration.RuntimeFrameworkVersionMajor >= 6; }
            set { _testCrashReport = value; }
        }

        public string DebuggeeDumpOutputRootDir
        {
            get { return _debuggeeDumpOutputRootDir ?? TestConfiguration.DebuggeeDumpOutputRootDir(); }
            set { _debuggeeDumpOutputRootDir = value; }
        }

        public string DebuggeeDumpInputRootDir
        {
            get { return _debuggeeDumpInputRootDir ?? TestConfiguration.DebuggeeDumpInputRootDir(); }
            set { _debuggeeDumpInputRootDir = value; }
        }

        public bool IsValid()
        {
            return TestConfiguration != null && OutputHelper != null && DebuggeeName != null;
        }
    }

    public const string HexValueRegEx = "[A-Fa-f0-9]+(`[A-Fa-f0-9]+)?";
    public const string DecValueRegEx = "[,0-9]+(`[,0-9]+)?";

    public NativeDebugger Debugger { get; private set; }

    public string DebuggerToString
    {
        get { return Debugger.ToString().ToUpperInvariant(); }
    }

    private readonly TestConfiguration _config;
    private readonly TestRunner.OutputHelper _outputHelper;
    private readonly Dictionary<string, string> _variables;
    private readonly ScriptLogger _scriptLogger;
    private readonly ProcessRunner _processRunner;
    private readonly DumpType? _dumpType;
    private string _lastCommandOutput;
    private string _previousCommandCapture;

    private SOSRunner(NativeDebugger debugger, TestConfiguration config, TestRunner.OutputHelper outputHelper, Dictionary<string, string> variables,
        ScriptLogger scriptLogger, ProcessRunner processRunner, DumpType? dumpType)
    {
        Debugger = debugger;
        _config = config;
        _outputHelper = outputHelper;
        _variables = variables;
        _scriptLogger = scriptLogger;
        _processRunner = processRunner;
        _dumpType = dumpType;
    }

    /// <summary>
    /// Run a debuggee and create a dump.
    /// </summary>
    /// <param name="information">test info</param>
    /// <returns>full dump name</returns>
    public static async Task<string> CreateDump(TestInformation information)
    {
        if (!information.IsValid())
        {
            throw new ArgumentException("Invalid TestInformation");
        }
        TestConfiguration config = information.TestConfiguration;
        DumpGenerator dumpGeneration = information.DumpGenerator;
        string dumpName = null;

        Directory.CreateDirectory(information.DebuggeeDumpOutputRootDir);

        if (dumpGeneration == DumpGenerator.NativeDebugger)
        {
            using SOSRunner runner = await SOSRunner.StartDebugger(information, DebuggerAction.GenerateDump);
            dumpName = runner.ReplaceVariables("%DUMP_NAME%");
            try
            {
                await runner.LoadSosExtension();

                string command = null;
                switch (runner.Debugger)
                {
                    case SOSRunner.NativeDebugger.Cdb:
                        await runner.ContinueExecution();
                        switch (information.DumpType)
                        {
                            case DumpType.Heap:
                                command = ".dump /o /mw %DUMP_NAME%";
                                break;
                            case DumpType.Triage:
                                command = ".dump /o /mshuRp %DUMP_NAME%";
                                break;
                            case DumpType.Full:
                                command = ".dump /o /ma %DUMP_NAME%";
                                break;
                        }
                        break;
                    case SOSRunner.NativeDebugger.Gdb:
                        command = "generate-core-file %DUMP_NAME%";
                        break;
                    default:
                        throw new Exception(runner.Debugger.ToString() + " does not support creating dumps");
                }

                await runner.RunCommand(command);
            }
            catch (Exception ex)
            {
                runner.WriteLine(ex.ToString());
                throw;
            }
            finally
            {
                await runner.QuitDebugger();
            }
        }
        else
        {
            TestRunner.OutputHelper outputHelper = null;
            NamedPipeServerStream pipeServer = null;
            string pipeName = null;
            try
            {
                // Setup the logging from the options in the config file
                outputHelper = TestRunner.ConfigureLogging(config, information.OutputHelper, information.TestName);

                // Restore and build the debuggee. The debuggee name is lower cased because the
                // source directory name has been lowercased by the build system.
                DebuggeeConfiguration debuggeeConfig = await DebuggeeCompiler.Execute(config, information.DebuggeeName, outputHelper);
                Dictionary<string, string> variables = GenerateVariables(information, debuggeeConfig, DebuggerAction.GenerateDump);
                dumpName = ReplaceVariables(variables, "%DUMP_NAME%");

                outputHelper.WriteLine("Starting {0}", information.TestName);
                outputHelper.WriteLine("{");

                // Get the full debuggee launch command line (includes the host if required)
                string exePath = debuggeeConfig.BinaryExePath;
                StringBuilder arguments = new();

                if (!string.IsNullOrWhiteSpace(config.HostExe))
                {
                    exePath = config.HostExe;
                    if (!string.IsNullOrWhiteSpace(config.HostArgs))
                    {
                        arguments.Append(config.HostArgs);
                        arguments.Append(' ');
                    }
                    arguments.Append(debuggeeConfig.BinaryExePath);
                }

                // Setup a pipe server for the debuggee to connect to sync when to take a dump
                if (information.UsePipeSync)
                {
                    int runnerId = Process.GetCurrentProcess().Id;
                    pipeName = $"SOSRunner.{runnerId}.{information.DebuggeeName}";
                    pipeServer = new NamedPipeServerStream(pipeName);
                    arguments.Append(' ');
                    arguments.Append(pipeName);
                }

                // Add any additional test specific arguments after the pipe name (if one).
                if (!string.IsNullOrWhiteSpace(information.DebuggeeArguments))
                {
                    arguments.Append(' ');
                    arguments.Append(information.DebuggeeArguments);
                }

                // Create the debuggee process runner
                ProcessRunner processRunner = new ProcessRunner(exePath, ReplaceVariables(variables, arguments.ToString())).
                    WithEnvironmentVariable("DOTNET_MULTILEVEL_LOOKUP", "0").
                    WithEnvironmentVariable("DOTNET_ROOT", config.DotNetRoot).
                    WithRuntimeConfiguration("DbgEnableElfDumpOnMacOS", "1").
                    WithLog(new TestRunner.TestLogger(outputHelper.IndentedOutput)).
                    WithTimeout(TimeSpan.FromMinutes(10));

                if (dumpGeneration == DumpGenerator.CreateDump)
                {
                    // Run the debuggee with the createdump environment variables set to generate a coredump on unhandled exception
                    processRunner.
                        WithRuntimeConfiguration("DbgEnableMiniDump", "1").
                        WithRuntimeConfiguration("DbgMiniDumpName", dumpName);

                    if (information.DumpDiagnostics)
                    {
                        processRunner.WithRuntimeConfiguration("CreateDumpDiagnostics", "1");
                    }
                    if (information.TestCrashReport)
                    {
                        processRunner.WithRuntimeConfiguration("EnableCrashReport", "1");
                    }
                    // Windows createdump's triage MiniDumpWriteDump flags for .NET 5.0 are broken
                    // Disable testing triage dumps on 6.0 until the DAC signing issue is resolved - issue https://github.com/dotnet/diagnostics/issues/2542
                    // if (OS.Kind == OSKind.Windows && dumpType == DumpType.Triage && config.IsNETCore && config.RuntimeFrameworkVersionMajor < 6)
                    DumpType dumpType = information.DumpType;
                    if (OS.Kind == OSKind.Windows && dumpType == DumpType.Triage)
                    {
                        dumpType = DumpType.Heap;
                    }
                    switch (dumpType)
                    {
                        case DumpType.Heap:
                            processRunner.WithRuntimeConfiguration("DbgMiniDumpType", "2");
                            break;
                        case DumpType.Triage:
                            processRunner.WithRuntimeConfiguration("DbgMiniDumpType", "3");
                            break;
                        case DumpType.Full:
                            processRunner.WithRuntimeConfiguration("DbgMiniDumpType", "4");
                            break;
                    }
                }

                // Start the debuggee
                processRunner.Start();

                if (dumpGeneration == DumpGenerator.DotNetDump)
                {
                    ITestOutputHelper dotnetDumpOutputHelper = new IndentedTestOutputHelper(outputHelper, "        ");
                    try
                    {
                        if (string.IsNullOrWhiteSpace(config.DotNetDumpHost()) || string.IsNullOrWhiteSpace(config.DotNetDumpPath()))
                        {
                            throw new SkipTestException("dotnet-dump collect needs DotNetDumpHost and DotNetDumpPath config variables");
                        }

                        // Wait until the debuggee gets started. It needs time to spin up before generating the core dump.
                        if (pipeServer != null)
                        {
                            dotnetDumpOutputHelper.WriteLine("Waiting for connection on pipe {0}", pipeName);
                            CancellationTokenSource source = new(TimeSpan.FromMinutes(5));

                            // Wait for debuggee to connect/write to pipe or if the process exits on some other failure/abnormally
                            await Task.WhenAny(pipeServer.WaitForConnectionAsync(source.Token), processRunner.WaitForExit());
                        }

                        // Start dotnet-dump collect
                        DumpType dumpType = information.DumpType;
                        if (config.IsDesktop || config.RuntimeFrameworkVersionMajor < 6)
                        {
                            dumpType = DumpType.Full;
                        }
                        StringBuilder dotnetDumpArguments = new();
                        dotnetDumpArguments.Append(config.DotNetDumpPath());
                        dotnetDumpArguments.AppendFormat($" collect --process-id {processRunner.ProcessId} --output {dumpName} --type {dumpType}");
                        if (information.DumpDiagnostics)
                        {
                            dotnetDumpArguments.Append(" --diag");
                        }
                        ProcessRunner dotnetDumpRunner = new ProcessRunner(config.DotNetDumpHost(), ReplaceVariables(variables, dotnetDumpArguments.ToString())).
                            WithLog(new TestRunner.TestLogger(dotnetDumpOutputHelper)).
                            WithTimeout(TimeSpan.FromMinutes(10)).
                            WithExpectedExitCode(0);

                        dotnetDumpRunner.Start();

                        // Wait until dotnet-dump collect finishes generating the dump
                        await dotnetDumpRunner.WaitForExit();
                    }
                    catch (Exception ex)
                    {
                        // Log the exception
                        dotnetDumpOutputHelper.WriteLine(ex.ToString());
                    }
                    finally
                    {
                        dotnetDumpOutputHelper.WriteLine("}");

                        // Shutdown the debuggee
                        processRunner.Kill();
                    }
                }

                // Wait for the debuggee to finish
                await processRunner.WaitForExit();
            }
            catch (Exception ex)
            {
                // Log the exception
                outputHelper?.WriteLine(ex.ToString());
                throw;
            }
            finally
            {
                outputHelper?.WriteLine("}");
                outputHelper?.Dispose();
                pipeServer?.Dispose();
            }
        }
        return dumpName;
    }

    /// <summary>
    /// Start a debuggee under a native debugger returning a sos runner instance.
    /// </summary>
    /// <param name="information">test info</param>
    /// <param name="action">debugger action</param>
    /// <returns>sos runner instance</returns>
    public static async Task<SOSRunner> StartDebugger(TestInformation information, DebuggerAction action)
    {
        if (!information.IsValid())
        {
            throw new ArgumentException("Invalid TestInformation");
        }
        TestConfiguration config = information.TestConfiguration;
        TestRunner.OutputHelper outputHelper = null;
        SOSRunner sosRunner = null;

        try
        {
            // Setup the logging from the options in the config file
            outputHelper = TestRunner.ConfigureLogging(config, information.OutputHelper, information.TestName);
            string sosLogFile = information.EnableSOSLogging ? Path.Combine(config.LogDirPath, $"{information.TestName}.{config.LogSuffix}.soslog") : null;

            // Figure out which native debugger to use
            NativeDebugger debugger = GetNativeDebuggerToUse(config, action);

            // Restore and build the debuggee.
            DebuggeeConfiguration debuggeeConfig = await DebuggeeCompiler.Execute(config, information.DebuggeeName, outputHelper);

            outputHelper.WriteLine("SOSRunner processing {0}", information.TestName);
            outputHelper.WriteLine("{");

            Dictionary<string, string> variables = GenerateVariables(information, debuggeeConfig, action);
            ScriptLogger scriptLogger = new(outputHelper.IndentedOutput);

            // Make sure the dump file exists
            if (action is DebuggerAction.LoadDump or DebuggerAction.LoadDumpWithDotNetDump)
            {
                if (!variables.TryGetValue("%DUMP_NAME%", out string dumpName) || !File.Exists(dumpName))
                {
                    throw new FileNotFoundException($"Dump file does not exist: {dumpName ?? ""}");
                }
            }

            // Get the full debuggee launch command line (includes the host if required)
            StringBuilder debuggeeCommandLine = new();
            if (!string.IsNullOrWhiteSpace(config.HostExe))
            {
                debuggeeCommandLine.Append(config.HostExe);
                debuggeeCommandLine.Append(' ');
                if (!string.IsNullOrWhiteSpace(config.HostArgs))
                {
                    debuggeeCommandLine.Append(config.HostArgs);
                    debuggeeCommandLine.Append(' ');
                }
            }
            debuggeeCommandLine.Append(debuggeeConfig.BinaryExePath);
            if (!string.IsNullOrWhiteSpace(information.DebuggeeArguments))
            {
                debuggeeCommandLine.Append(' ');
                debuggeeCommandLine.Append(information.DebuggeeArguments);
            }

            // Get the native debugger path
            string debuggerPath = GetNativeDebuggerPath(debugger, config);
            if (string.IsNullOrWhiteSpace(debuggerPath) || !File.Exists(debuggerPath))
            {
                throw new FileNotFoundException($"Native debugger ({debugger}) path not set or does not exist: {debuggerPath}");
            }

            // Get the debugger arguments and commands to run initially
            List<string> initialCommands = new();
            StringBuilder arguments = new();

            switch (debugger)
            {
                case NativeDebugger.Cdb:
                    string helperExtension = config.CDBHelperExtension();
                    if (string.IsNullOrWhiteSpace(helperExtension) || !File.Exists(helperExtension))
                    {
                        throw new ArgumentException($"CDB helper script path not set or does not exist: {helperExtension}");
                    }
                    // Clear the default sympath (which puts a sym cache in the debugger binary directory in
                    // the .nuget cache) and set to just the directory containing the debuggee binaries.
                    arguments.AppendFormat(@" -y ""{0}""", debuggeeConfig.BinaryDirPath);
                    arguments.AppendFormat(@" -c "".load {0}""", helperExtension);

                    if (action == DebuggerAction.LoadDump)
                    {
                        arguments.Append(" -z %DUMP_NAME%");
                    }
                    else
                    {
                        arguments.AppendFormat(" -Gsins {0}", debuggeeCommandLine);

                        // disable stopping on integer divide-by-zero and integer overflow exceptions
                        initialCommands.Add("sxd dz");
                        initialCommands.Add("sxd iov");
                    }
                    initialCommands.Add(".extpath " + Path.GetDirectoryName(config.SOSPath()));

                    // Add the path to runtime so cdb/SOS can find DAC/DBI for triage dumps
                    if (information.DumpType == DumpType.Triage)
                    {
                        string runtimeSymbolsPath = config.RuntimeSymbolsPath;
                        if (runtimeSymbolsPath != null)
                        {
                            initialCommands.Add(".sympath+ " + runtimeSymbolsPath);
                        }
                    }
                    // Turn off warnings that can happen in the middle of a command's output
                    initialCommands.Add(".outmask- 0x244");
                    initialCommands.Add("!sym quiet");

                    // Turn on source/line numbers
                    initialCommands.Add(".lines");

<<<<<<< HEAD
                    string setHostRuntime = config.SetHostRuntime();
                    bool secureLoadDotNetExtensions = !(config.PrivateBuildTesting() || (setHostRuntime != null && setHostRuntime == "-none"));
                    initialCommands.Add($"dx @Debugger.Settings.EngineInitialization.SecureLoadDotNetExtensions={(secureLoadDotNetExtensions ? "true" : "false")}");
=======
                    bool shouldVerifyDacSignature = !config.IsPrivateBuildTesting()
                                                    && !config.IsNightlyBuild()
                                                    && !"-none".Equals(config.SetHostRuntime(), StringComparison.OrdinalIgnoreCase);
                    initialCommands.Add($"dx @Debugger.Settings.EngineInitialization.SecureLoadDotNetExtensions={(shouldVerifyDacSignature ? "true" : "false")}");
>>>>>>> 86014221
                    break;

                case NativeDebugger.Lldb:
                    // Get the lldb python script file path necessary to capture the output of commands
                    // by printing a prompt after all the command output is printed.
                    string lldbHelperScript = config.LLDBHelperScript();
                    if (string.IsNullOrWhiteSpace(lldbHelperScript) || !File.Exists(lldbHelperScript))
                    {
                        throw new ArgumentException("LLDB helper script path not set or does not exist: " + lldbHelperScript);
                    }
                    arguments.Append(@"--no-lldbinit -o ""settings set target.disable-aslr false"" -o ""settings set interpreter.prompt-on-quit false""");
                    arguments.AppendFormat(@" -o ""command script import {0}"" -o ""version""", lldbHelperScript);

                    string debuggeeTarget = config.HostExe;
                    if (string.IsNullOrWhiteSpace(debuggeeTarget))
                    {
                        debuggeeTarget = debuggeeConfig.BinaryExePath;
                    }

                    // Load the dump or launch the debuggee process
                    if (action == DebuggerAction.LoadDump)
                    {
                        initialCommands.Add($@"target create --core ""%DUMP_NAME%"" ""{debuggeeTarget}""");
                    }
                    else
                    {
                        StringBuilder sb = new();
                        if (!string.IsNullOrWhiteSpace(config.HostArgs))
                        {
                            string[] args = ReplaceVariables(variables, config.HostArgs).Trim().Split(' ');
                            foreach (string arg in args)
                            {
                                sb.AppendFormat(@" ""{0}""", arg);
                            }
                        }
                        if (!string.IsNullOrWhiteSpace(config.HostExe))
                        {
                            sb.AppendFormat(@" ""{0}""", debuggeeConfig.BinaryExePath);
                        }
                        if (!string.IsNullOrWhiteSpace(information.DebuggeeArguments))
                        {
                            string[] args = ReplaceVariables(variables, information.DebuggeeArguments).Trim().Split(' ');
                            foreach (string arg in args)
                            {
                                sb.AppendFormat(@" ""{0}""", arg);
                            }
                        }
                        initialCommands.Add($@"target create ""{debuggeeTarget}""");
                        string targetRunArgs = sb.ToString();
                        if (!string.IsNullOrWhiteSpace(targetRunArgs))
                        {
                            initialCommands.Add($"settings set -- target.run-args {targetRunArgs}");
                        }
                        initialCommands.Add("process launch -s");

                        // .NET Core 1.1 or less don't catch stack overflow and abort so need to catch SIGSEGV
                        if (config.StackOverflowSIGSEGV)
                        {
                            initialCommands.Add("process handle -s true -n true -p true SIGSEGV");
                        }
                        else
                        {
                            initialCommands.Add("process handle -s false -n false -p true SIGSEGV");
                        }
                        initialCommands.Add("process handle -s false -n false -p true SIGFPE");
                        initialCommands.Add("process handle -s true -n true -p true SIGABRT");
                    }
                    break;

                case NativeDebugger.Gdb:
                    if (action is DebuggerAction.LoadDump or DebuggerAction.LoadDumpWithDotNetDump)
                    {
                        throw new ArgumentException("GDB not meant for loading core dumps");
                    }

                    arguments.Append(@"--init-eval-command=""set prompt <END_COMMAND_OUTPUT>\n""");
                    arguments.AppendFormat(" --args {0}", debuggeeCommandLine);

                    // .NET Core 1.1 or less don't catch stack overflow and abort so need to catch SIGSEGV
                    if (config.StackOverflowSIGSEGV)
                    {
                        initialCommands.Add("handle SIGSEGV stop print");
                    }
                    else
                    {
                        initialCommands.Add("handle SIGSEGV nostop noprint");
                    }
                    initialCommands.Add("handle SIGFPE nostop noprint");
                    initialCommands.Add("handle SIGABRT stop print");
                    initialCommands.Add("set startup-with-shell off");
                    initialCommands.Add("set use-coredump-filter on");
                    initialCommands.Add("run");
                    break;

                case NativeDebugger.DotNetDump:
                    if (action != DebuggerAction.LoadDumpWithDotNetDump)
                    {
                        throw new ArgumentException($"{action} not supported for dotnet-dump testing");
                    }
                    if (string.IsNullOrWhiteSpace(config.DotNetDumpHost()))
                    {
                        throw new ArgumentException("No DotNetDumpHost in configuration");
                    }
                    // Add the path to runtime so dotnet-dump/SOS can find DAC/DBI for triage dumps
                    if (information.DumpType == DumpType.Triage)
                    {
                        string runtimeSymbolsPath = config.RuntimeSymbolsPath;
                        if (runtimeSymbolsPath != null)
                        {
                            initialCommands.Add("setclrpath " + runtimeSymbolsPath);
                        }
                    }
                    initialCommands.Add("setsymbolserver -directory %DEBUG_ROOT%");
<<<<<<< HEAD
                    initialCommands.Add($"runtimes --DacSignatureVerification:{(config.PrivateBuildTesting() || OS.Kind != OSKind.Windows ? "false" : "true")}");
=======
                    shouldVerifyDacSignature = OS.Kind == OSKind.Windows
                        && !config.IsPrivateBuildTesting()
                        && !config.IsNightlyBuild();
                    initialCommands.Add($"runtimes --DacSignatureVerification:{(shouldVerifyDacSignature ? "true" : "false")}");
>>>>>>> 86014221
                    arguments.Append(debuggerPath);
                    arguments.Append(@" analyze %DUMP_NAME%");
                    debuggerPath = config.DotNetDumpHost();
                    break;
            }


            // Create the native debugger process running
            ProcessRunner processRunner = new ProcessRunner(debuggerPath, ReplaceVariables(variables, arguments.ToString())).
                WithEnvironmentVariable("DOTNET_MULTILEVEL_LOOKUP", "0").
                WithEnvironmentVariable("DOTNET_ROOT", config.DotNetRoot).
                WithLog(scriptLogger).
                WithTimeout(TimeSpan.FromMinutes(10));

            // Exit codes on Windows should always be 0, but not on Linux/OSX for the faulting debuggees.
            if (OS.Kind == OSKind.Windows)
            {
                processRunner.WithExpectedExitCode(0);
            }

            if (sosLogFile != null)
            {
                processRunner.WithEnvironmentVariable("DOTNET_ENABLED_SOS_LOGGING", sosLogFile);
            }

            // Disable W^E so that the bpmd command and the tests pass
            // Issue: https://github.com/dotnet/diagnostics/issues/3126
            processRunner.WithRuntimeConfiguration("EnableWriteXorExecute", "0");

            // Setup the extension environment variable
            string extensions = config.DotNetDiagnosticExtensions();
            if (!string.IsNullOrEmpty(extensions))
            {
                processRunner.WithEnvironmentVariable("DOTNET_DIAGNOSTIC_EXTENSIONS", extensions);
            }

            DumpType? dumpType = null;
            if (action is DebuggerAction.LoadDump or DebuggerAction.LoadDumpWithDotNetDump)
            {
                dumpType = information.DumpType;
            }

            // Create the sos runner instance
            sosRunner = new SOSRunner(debugger, config, outputHelper, variables, scriptLogger, processRunner, dumpType);

            // Start the native debugger
            processRunner.Start();

            // Set the coredump_filter flags on the gdb process so the coredump it
            // takes of the target process contains everything the tests need.
            if (debugger == NativeDebugger.Gdb)
            {
                initialCommands.Insert(0, string.Format("shell echo 0x3F > /proc/{0}/coredump_filter", processRunner.ProcessId));
            }

            // Execute the initial debugger commands
            await sosRunner.RunCommands(initialCommands);

            return sosRunner;
        }
        catch (Exception ex)
        {
            // Log the exception
            outputHelper?.WriteLine(ex.ToString());

            // The runner needs to kill the process and dispose of the file logger
            sosRunner?.Dispose();

            // The file logging output helper needs to be disposed to close the file
            outputHelper?.Dispose();
            throw;
        }
    }

    public async Task RunScript(string scriptRelativePath)
    {
        try
        {
            string scriptFile = Path.Combine(_config.ScriptRootDir, scriptRelativePath);
            if (!File.Exists(scriptFile))
            {
                throw new FileNotFoundException("Script file does not exist: " + scriptFile);
            }
            HashSet<string> enabledDefines = GetEnabledDefines();
            LogProcessingReproInfo(scriptFile, enabledDefines);
            string[] scriptLines = File.ReadAllLines(scriptFile);
            Dictionary<string, bool> activeDefines = new();
            bool isActiveDefineRegionEnabled = IsActiveDefineRegionEnabled(activeDefines, enabledDefines);
            int i = 0;
            try
            {
                for (; i < scriptLines.Length; i++)
                {
                    string line = scriptLines[i].TrimStart();
                    if (string.IsNullOrWhiteSpace(line) || line.StartsWith("#"))
                    {
                        continue;
                    }
                    else if (line.StartsWith("IFDEF:"))
                    {
                        string define = line.Substring("IFDEF:".Length).Trim();
                        activeDefines.Add(define, true);
                        isActiveDefineRegionEnabled = IsActiveDefineRegionEnabled(activeDefines, enabledDefines);
                    }
                    else if (line.StartsWith("!IFDEF:"))
                    {
                        string define = line.Substring("!IFDEF:".Length).Trim();
                        activeDefines.Add(define, false);
                        isActiveDefineRegionEnabled = IsActiveDefineRegionEnabled(activeDefines, enabledDefines);
                    }
                    else if (line.StartsWith("ENDIF:"))
                    {
                        string define = line.Substring("ENDIF:".Length).Trim();
                        if (!activeDefines.Last().Key.Equals(define))
                        {
                            throw new Exception("Mismatched IFDEF/ENDIF. IFDEF: " + activeDefines.Last().Key + " ENDIF: " + define);
                        }
                        activeDefines.Remove(define);
                        isActiveDefineRegionEnabled = IsActiveDefineRegionEnabled(activeDefines, enabledDefines);
                    }
                    else if (!isActiveDefineRegionEnabled)
                    {
                        WriteLine("    SKIPPING: {0}", line);
                        continue;
                    }
                    else if (line.StartsWith("LOADSOS"))
                    {
                        await LoadSosExtension();
                    }
                    else if (line.StartsWith("CONTINUE"))
                    {
                        await ContinueExecution();
                    }
                    // Adds the "!" prefix under dbgeng, nothing under lldb. Meant for SOS (native) commands.
                    else if (line.StartsWith("SOSCOMMAND:"))
                    {
                        string input = line.Substring("SOSCOMMAND:".Length).TrimStart();
                        if (!await RunSosCommand(input))
                        {
                            throw new Exception($"SOS command FAILED: {input}");
                        }
                    }
                    else if (line.StartsWith("SOSCOMMAND_FAIL:"))
                    {
                        string input = line.Substring("SOSCOMMAND_FAIL:".Length).TrimStart();
                        if (await RunSosCommand(input))
                        {
                            // The cdb runcommand extension doesn't get the execute command failures (limitation in dbgeng).
                            if (Debugger != NativeDebugger.Cdb)
                            {
                                throw new Exception($"SOS command did not fail: {input}");
                            }
                        }
                    }
                    // Adds the "!sos" prefix under dbgeng, "sos " under lldb. Meant for extensions (managed) commands
                    else if (line.StartsWith("EXTCOMMAND:"))
                    {
                        string input = line.Substring("EXTCOMMAND:".Length).TrimStart();
                        if (!await RunSosCommand(input, extensionCommand: true))
                        {
                            throw new Exception($"Extension command FAILED: {input}");
                        }
                    }
                    else if (line.StartsWith("EXTCOMMAND_FAIL:"))
                    {
                        string input = line.Substring("EXTCOMMAND_FAIL:".Length).TrimStart();
                        if (await RunSosCommand(input, extensionCommand: true))
                        {
                            // The cdb runcommand extension doesn't get the execute command failures (limitation in dbgeng).
                            if (Debugger != NativeDebugger.Cdb)
                            {
                                throw new Exception($"Extension command did not fail: {input}");
                            }
                        }
                    }
                    // Never adds any prefix. Meant for native debugger commands.
                    else if (line.StartsWith("COMMAND:"))
                    {
                        string input = line.Substring("COMMAND:".Length).TrimStart();
                        if (!await RunCommand(input))
                        {
                            throw new Exception($"Debugger command FAILED: {input}");
                        }
                    }
                    else if (line.StartsWith("COMMAND_FAIL:"))
                    {
                        string input = line.Substring("COMMAND_FAIL:".Length).TrimStart();
                        if (await RunCommand(input))
                        {
                            // The cdb runcommand extension doesn't get the execute command failures (limitation in dbgeng).
                            if (Debugger != NativeDebugger.Cdb)
                            {
                                throw new Exception($"Debugger command did not fail: {input}");
                            }
                        }
                    }
                    else if (line.StartsWith("VERIFY:"))
                    {
                        string verifyLine = line.Substring("VERIFY:".Length);
                        VerifyOutput(verifyLine, match: true);
                    }
                    else if (line.StartsWith("!VERIFY:"))
                    {
                        string verifyLine = line.Substring("!VERIFY:".Length);
                        VerifyOutput(verifyLine, match: false);
                    }
                    else
                    {
                        continue;
                    }
                }

                if (activeDefines.Count != 0)
                {
                    throw new Exception("Error unbalanced IFDEFs. " + activeDefines.First().Key + " has no ENDIF.");
                }

                await QuitDebugger();
            }
            catch (Exception)
            {
                WriteLine("SOSRunner error at " + scriptFile + ":" + (i + 1));
                WriteLine("Excerpt from " + scriptFile + ":");
                for (int j = Math.Max(0, i - 2); j < Math.Min(i + 3, scriptLines.Length); j++)
                {
                    WriteLine((j + 1).ToString().PadLeft(5) + " " + scriptLines[j]);
                }
                try
                {
                    _scriptLogger.FlushCurrentOutputAsError(_processRunner);
                    await RunSosCommand("SOSStatus");
                }
                catch (Exception ex)
                {
                    WriteLine("Exception executing SOSStatus {0}", ex.ToString());
                }
                throw;
            }
        }
        catch (Exception ex)
        {
            WriteLine(ex.ToString());
            throw;
        }
    }

    public async Task LoadSosExtension()
    {
        string runtimeSymbolsPath = _config.RuntimeSymbolsPath;
        string setHostRuntime = _config.SetHostRuntime();
        string setSymbolServer = _config.SetSymbolServer();
        string sosPath = _config.SOSPath();
        List<string> commands = new();
        bool isHostRuntimeNone = false;

        if (!string.IsNullOrEmpty(setHostRuntime))
        {
            switch (setHostRuntime)
            {
                case "-none":
                    isHostRuntimeNone = true;
                    break;
                case "-netfx":
                case "-netcore":
                case "-clear":
                    break;
                default:
                    setHostRuntime = TestConfiguration.MakeCanonicalPath(setHostRuntime);
                    break;
            }
        }
        switch (Debugger)
        {
            case NativeDebugger.Cdb:
                if (_config.IsDesktop)
                {
                    // Force the desktop sos to be loaded and then unload it.
                    if (!string.IsNullOrEmpty(runtimeSymbolsPath))
                    {
                        commands.Add($".cordll -lp {runtimeSymbolsPath}");
                    }
                    else
                    {
                        commands.Add(".cordll -l");
                    }
                }
                commands.Add(".unload sos");
                commands.Add($".load {sosPath}");
                commands.Add(".reload");
                commands.Add(".chain");
                if (!string.IsNullOrEmpty(setHostRuntime))
                {
                    commands.Add($"!SetHostRuntime {setHostRuntime}");
                }
                // If a single-file app or a triage dump, add the path to runtime so SOS can find DAC/DBI locally.
                if (_config.PublishSingleFile || (_dumpType.HasValue && _dumpType.Value == DumpType.Triage))
                {
                    if (!string.IsNullOrEmpty(runtimeSymbolsPath))
                    {
                        commands.Add($"!SetClrPath {runtimeSymbolsPath}");
                    }
                }
                if (!isHostRuntimeNone)
                {
                    // If single-file app, add the debuggee directory containing the PDBs and
                    // add the symbol server so SOS can find DAC/DBI for single file apps which
                    // may not have been built with the runtime pointed by RuntimeSymbolsPath
                    // since we use the arcade provided SDK (in .dotnet) to build them.
                    if (_config.PublishSingleFile)
                    {
                        string appRootDir = ReplaceVariables(_variables, "%DEBUG_ROOT%");
                        commands.Add($"!SetSymbolServer -ms -directory {appRootDir}");
                    }
                    if (!string.IsNullOrEmpty(setSymbolServer))
                    {
                        commands.Add($"!SetSymbolServer {setSymbolServer}");
                    }
                }
                break;
            case NativeDebugger.Lldb:
                commands.Add($"plugin load {sosPath}");
                if (!string.IsNullOrEmpty(setHostRuntime))
                {
                    commands.Add($"sethostruntime {setHostRuntime}");
                }
                // Disabled until https://github.com/dotnet/diagnostics/issues/3265 is fixed.
#if DISABLED
                // If a single-file app, add the path to runtime so SOS can find DAC/DBI locally.
                if (_config.PublishSingleFile)
                {
                    if (!string.IsNullOrEmpty(runtimeSymbolsPath))
                    {
                        commands.Add($"setclrpath {runtimeSymbolsPath}");
                    }
                }
#endif
                if (!isHostRuntimeNone)
                {
                    // If single-file app, add the debuggee directory containing the PDBs and
                    // add the symbol server so SOS can find DAC/DBI for single file apps which
                    // may not have been built with the runtime pointed by RuntimeSymbolsPath
                    // since we use the arcade provided SDK (in .dotnet) to build them.
                    if (_config.PublishSingleFile)
                    {
                        string appRootDir = ReplaceVariables(_variables, "%DEBUG_ROOT%");
                        commands.Add($"setsymbolserver -ms -directory {appRootDir}");
                    }
                    if (!string.IsNullOrEmpty(setSymbolServer))
                    {
                        commands.Add($"setsymbolserver {setSymbolServer}");
                    }
                }
                SwitchToExceptionThread();
                break;
            case NativeDebugger.Gdb:
                break;
            case NativeDebugger.DotNetDump:
                // If a single-file app, add the path to runtime so SOS can find DAC/DBI locally.
                if (_config.PublishSingleFile)
                {
                    if (!string.IsNullOrEmpty(runtimeSymbolsPath))
                    {
                        commands.Add($"setclrpath {runtimeSymbolsPath}");
                    }
                }
                if (!string.IsNullOrEmpty(setSymbolServer))
                {
                    commands.Add($"setsymbolserver {setSymbolServer}");
                }
                SwitchToExceptionThread();
                break;
            default:
                throw new Exception($"{DebuggerToString} cannot load sos extension");
        }
        await RunCommands(commands);

        // Helper function to switch to the thread with an exception
        void SwitchToExceptionThread()
        {
            // If dump session
            if (_dumpType.HasValue)
            {
                // lldb/dotnet-dump don't load dump with the initial thread set to one
                // with the exception. This SOS command looks for a thread with a managed
                // exception and set the current thread to it.
                commands.Add("clrthreads -managedexception");
            }
        }
    }

    public async Task ContinueExecution()
    {
        // If live session
        if (!_dumpType.HasValue)
        {
            string command = null;
            bool addPrefix = true;
            switch (Debugger)
            {
                case NativeDebugger.Cdb:
                    command = "g";
                    // Don't add the !runcommand prefix because it gets printed when cdb stops
                    // again because the helper extension used .pcmd to set a stop command.
                    addPrefix = false;
                    break;
                case NativeDebugger.Lldb:
                    command = "process continue";
                    break;
                case NativeDebugger.Gdb:
                    command = "continue";
                    break;
                case NativeDebugger.DotNetDump:
                    break;
            }
            if (command != null)
            {
                if (!await RunCommand(command, addPrefix))
                {
                    throw new Exception($"'{command}' FAILED");
                }
            }
        }
    }

    public async Task<bool> RunSosCommand(string command, bool extensionCommand = false)
    {
        switch (Debugger)
        {
            case NativeDebugger.Cdb:
                if (extensionCommand)
                {
                    command = "!sos " + command;
                }
                else
                {
                    command = "!" + command;
                }
                break;
            case NativeDebugger.Lldb:
            case NativeDebugger.DotNetDump:
                if (extensionCommand)
                {
                    command = "sos " + command;
                }
                else
                {
                    int index = command.IndexOf(' ');
                    if (index != -1)
                    {
                        // lowercase just the command name not the rest of the command line
                        command = command.Substring(0, index).ToLowerInvariant() + command.Substring(index);
                    }
                    else
                    {
                        // it is only the command name
                        command = command.ToLowerInvariant();
                    }
                }
                break;
            default:
                throw new ArgumentException(DebuggerToString + " cannot execute sos command");
        }
        return await RunCommand(command);
    }

    public async Task RunCommands(IEnumerable<string> commands)
    {
        foreach (string command in commands)
        {
            if (!await RunCommand(command))
            {
                throw new Exception($"'{command}' FAILED");
            }
        }
    }

    public async Task<bool> RunCommand(string command, bool addPrefix = true)
    {
        if (string.IsNullOrWhiteSpace(command))
        {
            throw new ArgumentException("Debugger command empty or null");
        }
        return await HandleCommand(command, addPrefix);
    }

    public async Task QuitDebugger()
    {
        if (await _scriptLogger.WaitForCommandPrompt())
        {
            string command = null;
            switch (Debugger)
            {
                case NativeDebugger.Cdb:
                case NativeDebugger.Gdb:
                    command = "q";
                    break;
                case NativeDebugger.Lldb:
                case NativeDebugger.DotNetDump:
                    command = "quit";
                    break;
            }
            _processRunner.StandardInputWriteLine(command);
            if (await _scriptLogger.WaitForCommandPrompt())
            {
                throw new Exception(DebuggerToString + " did not exit after quit command");
            }
        }
        await _processRunner.WaitForExit();
    }

    public void VerifyOutput(string verifyLine, bool match)
    {
        string regex = ReplaceVariables(verifyLine.TrimStart());

        if (_lastCommandOutput == null)
        {
            throw new Exception("VerifyOutput: no last command output or debugger exited unexpectedly: " + regex);
        }

        if (new Regex(regex, RegexOptions.Multiline).IsMatch(_lastCommandOutput) != match)
        {
            throw new Exception("Debugger output did not match the expression: " + regex);
        }
    }

    public static string GenerateDumpFileName(TestInformation information, string debuggeeName, DebuggerAction action)
    {
        string dumpRoot = action == DebuggerAction.GenerateDump ? information.DebuggeeDumpOutputRootDir : information.DebuggeeDumpInputRootDir;
        if (!string.IsNullOrEmpty(dumpRoot))
        {
            StringBuilder sb = new();
            sb.Append(information.TestName);
            sb.Append('.');
            sb.Append(information.DumpType.ToString());
            if (information.TestConfiguration.PublishSingleFile)
            {
                sb.Append(".SingleFile");
            }
            if (information.DumpNameSuffix != null)
            {
                sb.Append('.');
                sb.Append(information.DumpNameSuffix);
            }
            sb.Append(".dmp");
            return Path.Combine(dumpRoot, sb.ToString());
        }
        return null;
    }

    public void WriteLine(string message)
    {
        _outputHelper.IndentedOutput.WriteLine(message);
    }

    public void WriteLine(string format, params object[] args)
    {
        _outputHelper.IndentedOutput.WriteLine(format, args);
    }

    public void Dispose()
    {
        if (!_scriptLogger.HasProcessExited)
        {
            _processRunner.Kill();
        }
        _outputHelper.WriteLine("}");
        _outputHelper.Dispose();
    }

    private static NativeDebugger GetNativeDebuggerToUse(TestConfiguration config, DebuggerAction action)
    {
        switch (OS.Kind)
        {
            case OSKind.Windows:
                switch (action)
                {
                    case DebuggerAction.LoadDumpWithDotNetDump:
                        return NativeDebugger.DotNetDump;
                    default:
                        return NativeDebugger.Cdb;
                }

            case OSKind.Linux:
            case OSKind.OSX:
                switch (action)
                {
                    case DebuggerAction.GenerateDump:
                        return config.GenerateDumpWithLLDB() ? NativeDebugger.Lldb : NativeDebugger.Gdb;
                    case DebuggerAction.LoadDumpWithDotNetDump:
                        return NativeDebugger.DotNetDump;
                    default:
                        return NativeDebugger.Lldb;
                }

            default:
                throw new PlatformNotSupportedException(OS.Kind.ToString() + " not supported");
        }
    }

    private static string GetNativeDebuggerPath(NativeDebugger debugger, TestConfiguration config)
    {
        switch (debugger)
        {
            case NativeDebugger.Cdb:
                return config.CDBPath();

            case NativeDebugger.Lldb:
                return config.LLDBPath();

            case NativeDebugger.Gdb:
                return config.GDBPath();

            case NativeDebugger.DotNetDump:
                return config.DotNetDumpPath();
        }

        return null;
    }

    private async Task<bool> HandleCommand(string input, bool addPrefix)
    {
        if (!await _scriptLogger.WaitForCommandPrompt())
        {
            throw new Exception(string.Format("{0} exited unexpectedly executing '{1}'", DebuggerToString, input));
        }

        // The PREVPOUT convention is to write a command like this:
        // COMMAND: Some stuff <PREVPOUT> more stuff
        // The PREVPOUT tag will be replaced by whatever the last <POUT>
        // tag matched in a previous command. See below for the POUT rules.
        const string prevPoutTag = "<PREVPOUT>";
        const string poutTag = "<POUT>";
        if (input.Contains(prevPoutTag))
        {
            if (_previousCommandCapture == null)
            {
                throw new Exception(prevPoutTag + " in a COMMAND input requires a previous command with a " + poutTag + " that matched something");
            }
            input = input.Replace(prevPoutTag, _previousCommandCapture);
        }

        // The POUT convention is to write a command like this:
        // COMMAND: Some stuff <POUT>regex<POUT> more stuff
        // The regular expression identified by the POUT tags is applied to last command's output
        // and then the 1st capture group is substituted into this command in place of the POUT tagged region
        int firstPOUT = input.IndexOf(poutTag);
        if (firstPOUT != -1)
        {
            int secondPOUT = input.IndexOf(poutTag, firstPOUT + poutTag.Length);
            if (secondPOUT == -1)
            {
                throw new Exception("SOS script is missing closing " + poutTag + " tag");
            }
            else
            {
                if (_lastCommandOutput == null)
                {
                    throw new Exception(poutTag + " can't be used when there is no previous command output");
                }
                int startRegexIndex = firstPOUT + poutTag.Length;
                string poutRegex = input[startRegexIndex..secondPOUT];
                Match m = Regex.Match(_lastCommandOutput, ReplaceVariables(poutRegex), RegexOptions.Multiline);
                if (!m.Success)
                {
                    throw new Exception("The previous command output did not match the " + poutTag + " expression: " + poutRegex);
                }
                if (m.Groups.Count <= 1)
                {
                    throw new Exception("The " + poutTag + " regular expression must have a capture group");
                }
                string poutMatchResult = m.Groups[1].Value;
                _previousCommandCapture = poutMatchResult;
                input = input.Substring(0, firstPOUT) + poutMatchResult + input.Substring(secondPOUT + poutTag.Length);
            }
        }
        string command = ReplaceVariables(input);
        if (addPrefix)
        {
            command = ProcessCommand(command);
        }
        if (Debugger == NativeDebugger.Lldb)
        {
            // Back quotes need to be escaped so lldb passes them through
            command = command.Replace("`", "'`");
        }
        _processRunner.StandardInputWriteLine(command);

        ScriptLogger.CommandResult result = await _scriptLogger.WaitForCommandOutput();
        _lastCommandOutput = result.CommandOutput;
        if (Debugger == NativeDebugger.Cdb)
        {
            // Remove the cdb prompt because it interferes with script's regex's
            _lastCommandOutput = _lastCommandOutput?.Replace("0:000>", string.Empty);
        }
        return result.CommandSucceeded;
    }

    private string ProcessCommand(string command)
    {
        switch (Debugger)
        {
            case NativeDebugger.Cdb:
                command = string.Format("!runcommand {0}", command);
                break;

            case NativeDebugger.Lldb:
                command = string.Format("runcommand {0}", command);
                break;
        }
        return command;
    }

    private void LogProcessingReproInfo(string scriptFile, HashSet<string> enabledDefines)
    {
        WriteLine("    STARTING SCRIPT: {0}", scriptFile);
        foreach (KeyValuePair<string, string> kv in _variables)
        {
            WriteLine("    " + kv.Key + " => " + kv.Value);
        }
        foreach (string define in enabledDefines)
        {
            WriteLine("    " + define);
        }
    }

    private HashSet<string> GetEnabledDefines()
    {
        HashSet<string> defines = new()
        {
            DebuggerToString,
            OS.Kind.ToString().ToUpperInvariant(),
            _config.TestProduct.ToUpperInvariant(),
            _config.TargetArchitecture.ToUpperInvariant()
        };
        try
        {
            int major = _config.RuntimeFrameworkVersionMajor;
            defines.Add("MAJOR_RUNTIME_VERSION_" + major.ToString());
            if (major >= 3)
            {
                defines.Add("MAJOR_RUNTIME_VERSION_GE_3");
            }
            if (major >= 5)
            {
                defines.Add("MAJOR_RUNTIME_VERSION_GE_5");
            }
            if (major >= 6)
            {
                defines.Add("MAJOR_RUNTIME_VERSION_GE_6");
            }
            if (major >= 7)
            {
                defines.Add("MAJOR_RUNTIME_VERSION_GE_7");
            }
            if (major >= 8)
            {
                defines.Add("MAJOR_RUNTIME_VERSION_GE_8");
            }
            if (major >= 9)
            {
                defines.Add("MAJOR_RUNTIME_VERSION_GE_9");
            }
        }
        catch (SkipTestException)
        {
        }
        if (_dumpType.HasValue)
        {
            switch (_dumpType.Value)
            {
                case DumpType.Triage:
                    defines.Add("TRIAGE_DUMP");
                    break;
                case DumpType.Heap:
                    defines.Add("HEAP_DUMP");
                    break;
                case DumpType.Full:
                    defines.Add("FULL_DUMP");
                    break;
            }
            defines.Add("DUMP");
        }
        else
        {
            defines.Add("LIVE");
        }
        if (_config.TargetArchitecture.Equals("x86") || _config.TargetArchitecture.Equals("arm"))
        {
            defines.Add("32BIT");
        }
        else if (_config.TargetArchitecture.Equals("x64") || _config.TargetArchitecture.Equals("arm64") || _config.TargetArchitecture.Equals("loongarch64"))
        {
            defines.Add("64BIT");
        }
        else
        {
            throw new NotSupportedException("TargetArchitecture " + _config.TargetArchitecture + " not supported");
        }
        if (OS.IsAlpine)
        {
            defines.Add("ALPINE");
        }
        // This is a special "OR" of two conditions. Add this is easier than changing the parser to support "OR".
        if (_config.IsNETCore || Debugger == NativeDebugger.DotNetDump)
        {
            defines.Add("NETCORE_OR_DOTNETDUMP");
        }
        if (_config.PublishSingleFile)
        {
            defines.Add("SINGLE_FILE_APP");
            if (OS.Kind is OSKind.Linux or OSKind.OSX)
            {
                defines.Add("UNIX_SINGLE_FILE_APP");
            }
        }
        string setHostRuntime = _config.SetHostRuntime();
        if (!string.IsNullOrEmpty(setHostRuntime) && setHostRuntime == "-none")
        {
            defines.Add("HOST_RUNTIME_NONE");
        }
        return defines;
    }

    private static bool IsActiveDefineRegionEnabled(Dictionary<string, bool> activeDefines, HashSet<string> enabledDefines)
    {
        foreach (KeyValuePair<string, bool> activeDefine in activeDefines)
        {
            // If Value is true, then it should be defined. If false, then it should not be defined.
            if (enabledDefines.Contains(activeDefine.Key) != activeDefine.Value)
            {
                return false;
            }
        }
        return true;
    }

    private static Dictionary<string, string> GenerateVariables(TestInformation information, DebuggeeConfiguration debuggeeConfig, DebuggerAction action)
    {
        Dictionary<string, string> vars = new();
        string debuggeeExe = debuggeeConfig.BinaryExePath;
        string dumpFileName = GenerateDumpFileName(information, debuggeeExe, action);

        vars.Add("%DEBUGGEE_EXE%", debuggeeExe);
        if (dumpFileName != null)
        {
            vars.Add("%DUMP_NAME%", dumpFileName);
        }
        vars.Add("%DEBUG_ROOT%", debuggeeConfig.BinaryDirPath);
        vars.Add("%TEST_NAME%", information.TestName);
        vars.Add("%LOG_PATH%", information.TestConfiguration.LogDirPath);
        vars.Add("%LOG_SUFFIX%", information.TestConfiguration.LogSuffix);
        vars.Add("%SOS_PATH%", information.TestConfiguration.SOSPath());
        vars.Add("%DESKTOP_RUNTIME_PATH%", information.TestConfiguration.DesktopRuntimePath());

        // Can be used in an RegEx expression
        vars.Add("<DEBUGGEE_EXE>", debuggeeExe.Replace(@"\", @"\\"));
        vars.Add("<DEBUG_ROOT>", debuggeeConfig.BinaryDirPath.Replace(@"\", @"\\"));
        // On the desktop, the debuggee source is copied to this path but not built from this
        // path so this regex won't work for the desktop.
        vars.Add("<SOURCE_PATH>", debuggeeConfig.SourcePath.Replace(@"\", @"\\"));
        vars.Add("<HEXVAL>", HexValueRegEx);
        vars.Add("<DECVAL>", DecValueRegEx);

        return vars;
    }

    private string ReplaceVariables(string input)
    {
        return ReplaceVariables(_variables, input);
    }

    private static string ReplaceVariables(Dictionary<string, string> vars, string input)
    {
        string output = input;
        foreach (KeyValuePair<string, string> kv in vars)
        {
            output = output.Replace(kv.Key, kv.Value);
        }
        return output;
    }

    private class ScriptLogger : TestOutputProcessLogger
    {
        public struct CommandResult
        {
            public readonly string CommandOutput;       // Command output or null if process terminated.
            public readonly bool CommandSucceeded;      // If true, command succeeded.

            internal CommandResult(string commandOutput, bool commandSucceeded)
            {
                CommandOutput = commandOutput;
                CommandSucceeded = commandSucceeded;
            }
        }

        private readonly List<Task<CommandResult>> _taskQueue;
        private readonly StringBuilder _lineBuffer;
        private readonly StringBuilder _lastCommandOutput;
        private TaskCompletionSource<CommandResult> _taskSource;

        public bool HasProcessExited { get; private set; }

        public ScriptLogger(ITestOutputHelper output)
            : base(output)
        {
            lock (this)
            {
                _lineBuffer = new StringBuilder();
                _lastCommandOutput = new StringBuilder();
                _taskQueue = new List<Task<CommandResult>>();
                AddTask();
            }
        }

        private void AddTask()
        {
            TaskCompletionSource<CommandResult> tcs = new(TaskCreationOptions.RunContinuationsAsynchronously);
            lock (this)
            {
                _taskQueue.Add(tcs.Task);
                _taskSource = tcs;
            }
        }

        public async Task<bool> WaitForCommandPrompt()
        {
            Task<CommandResult> currentTask = null;
            lock (this)
            {
                if (_taskQueue.Count == 0 || HasProcessExited)
                {
                    return false;
                }
                currentTask = _taskQueue[0];
                _taskQueue.RemoveAt(0);
            }
            return (await currentTask.ConfigureAwait(false)).CommandOutput != null;
        }

        public Task<CommandResult> WaitForCommandOutput()
        {
            Task<CommandResult> currentTask = null;
            lock (this)
            {
                Debug.Assert(_taskQueue.Count > 0);
                currentTask = _taskQueue[0];
            }
            return currentTask;
        }

        public override void Write(ProcessRunner runner, string data, ProcessStream stream)
        {
            lock (this)
            {
                base.Write(runner, data, stream);
                if (stream == ProcessStream.StandardOut)
                {
                    _lineBuffer.Append(data);
                }
            }
        }

        private static readonly string s_endCommandOutput = "<END_COMMAND_OUTPUT>";
        private static readonly string s_endCommandError = "<END_COMMAND_ERROR>";

        public override void WriteLine(ProcessRunner runner, string data, ProcessStream stream)
        {
            lock (this)
            {
                base.WriteLine(runner, data, stream);
                if (stream == ProcessStream.StandardOut)
                {
                    _lineBuffer.Append(data);
                    string lineBuffer = _lineBuffer.ToString();
                    _lineBuffer.Clear();

                    bool commandError = lineBuffer.EndsWith(s_endCommandError);
                    bool commandEnd = commandError || lineBuffer.EndsWith(s_endCommandOutput);
                    if (commandEnd)
                    {
                        FlushOutput();
                        _lastCommandOutput.AppendLine();
                        string lastCommandOutput = _lastCommandOutput.ToString();
                        _lastCommandOutput.Clear();
                        _taskSource.TrySetResult(new CommandResult(lastCommandOutput, !commandError));
                        AddTask();
                    }
                    else
                    {
                        _lastCommandOutput.AppendLine(lineBuffer);
                    }
                }
            }
        }

        public void FlushCurrentOutputAsError(ProcessRunner runner)
        {
            // TODO: Clean this up... It's acting as stdout from within
            // the runner, and it can act after the process exits and after
            // all output has been drained from the output streams. This output
            // would never get logged.
            WriteLine(runner, s_endCommandError, ProcessStream.StandardOut);
        }

        public override void ProcessExited(ProcessRunner runner)
        {
            lock (this)
            {
                base.ProcessExited(runner);
                FlushOutput();
                HasProcessExited = true;
                _taskSource.TrySetResult(new CommandResult(null, true));
            }
        }
    }
}

public static class TestConfigurationExtensions
{
    public static string CDBPath(this TestConfiguration config)
    {
        return TestConfiguration.MakeCanonicalExePath(config.GetValue("CDBPath"));
    }

    public static string CDBHelperExtension(this TestConfiguration config)
    {
        return TestConfiguration.MakeCanonicalPath(config.GetValue("CDBHelperExtension"));
    }

    public static string LLDBHelperScript(this TestConfiguration config)
    {
        return TestConfiguration.MakeCanonicalPath(config.GetValue("LLDBHelperScript"));
    }

    public static string LLDBPath(this TestConfiguration config)
    {
        string lldbPath = config.GetValue("LLDBPath");
        if (string.IsNullOrEmpty(lldbPath))
        {
            lldbPath = Environment.GetEnvironmentVariable("LLDB_PATH");
        }
        return TestConfiguration.MakeCanonicalPath(lldbPath);
    }

    public static string GDBPath(this TestConfiguration config)
    {
        string gdbPath = config.GetValue("GDBPath");
        if (string.IsNullOrEmpty(gdbPath))
        {
            gdbPath = Environment.GetEnvironmentVariable("GDB_PATH");
        }
        return TestConfiguration.MakeCanonicalPath(gdbPath);
    }

    public static string DotNetDumpHost(this TestConfiguration config)
    {
        string dotnetDumpHost = config.GetValue("DotNetDumpHost");
        return TestConfiguration.MakeCanonicalPath(dotnetDumpHost);
    }

    public static string DotNetDumpPath(this TestConfiguration config)
    {
        string dotnetDumpPath = config.GetValue("DotNetDumpPath");
        return TestConfiguration.MakeCanonicalPath(dotnetDumpPath);
    }

    public static string DotNetDiagnosticExtensions(this TestConfiguration config)
    {
        return TestConfiguration.MakeCanonicalPath(config.GetValue("DotNetDiagnosticExtensions"));
    }

    public static string SOSPath(this TestConfiguration config)
    {
        return TestConfiguration.MakeCanonicalPath(config.GetValue("SOSPath"));
    }

    public static string SetHostRuntime(this TestConfiguration config)
    {
        return config.GetValue("SetHostRuntime");
    }

    public static string SetSymbolServer(this TestConfiguration config)
    {
        return config.GetValue("SetSymbolServer");
    }

    public static string DesktopRuntimePath(this TestConfiguration config)
    {
        return TestConfiguration.MakeCanonicalPath(config.GetValue("DesktopRuntimePath"));
    }

    public static bool GenerateDumpWithLLDB(this TestConfiguration config)
    {
        return config.GetValue("GenerateDumpWithLLDB")?.ToLowerInvariant() == "true";
    }

    public static bool GenerateDumpWithGDB(this TestConfiguration config)
    {
        return config.GetValue("GenerateDumpWithGDB")?.ToLowerInvariant() == "true";
    }

    public static string DebuggeeDumpInputRootDir(this TestConfiguration config)
    {
        return TestConfiguration.MakeCanonicalPath(config.GetValue("DebuggeeDumpInputRootDir"));
    }

    public static string DebuggeeDumpOutputRootDir(this TestConfiguration config)
    {
        return TestConfiguration.MakeCanonicalPath(config.GetValue("DebuggeeDumpOutputRootDir"));
    }

<<<<<<< HEAD
    public static bool PrivateBuildTesting(this TestConfiguration config)
    {
        return config.GetValue("PrivateBuildTesting")?.ToLowerInvariant() == "true";
    }
=======
    public static bool IsPrivateBuildTesting(this TestConfiguration config) => "true".Equals(config.GetValue("PrivateBuildTesting"), StringComparison.OrdinalIgnoreCase);

    public static bool IsNightlyBuild(this TestConfiguration config) => "nightly".Equals(config.GetValue("BuildType"), StringComparison.OrdinalIgnoreCase);
>>>>>>> 86014221
}<|MERGE_RESOLUTION|>--- conflicted
+++ resolved
@@ -556,16 +556,10 @@
                     // Turn on source/line numbers
                     initialCommands.Add(".lines");
 
-<<<<<<< HEAD
-                    string setHostRuntime = config.SetHostRuntime();
-                    bool secureLoadDotNetExtensions = !(config.PrivateBuildTesting() || (setHostRuntime != null && setHostRuntime == "-none"));
-                    initialCommands.Add($"dx @Debugger.Settings.EngineInitialization.SecureLoadDotNetExtensions={(secureLoadDotNetExtensions ? "true" : "false")}");
-=======
                     bool shouldVerifyDacSignature = !config.IsPrivateBuildTesting()
                                                     && !config.IsNightlyBuild()
                                                     && !"-none".Equals(config.SetHostRuntime(), StringComparison.OrdinalIgnoreCase);
                     initialCommands.Add($"dx @Debugger.Settings.EngineInitialization.SecureLoadDotNetExtensions={(shouldVerifyDacSignature ? "true" : "false")}");
->>>>>>> 86014221
                     break;
 
                 case NativeDebugger.Lldb:
@@ -679,14 +673,10 @@
                         }
                     }
                     initialCommands.Add("setsymbolserver -directory %DEBUG_ROOT%");
-<<<<<<< HEAD
-                    initialCommands.Add($"runtimes --DacSignatureVerification:{(config.PrivateBuildTesting() || OS.Kind != OSKind.Windows ? "false" : "true")}");
-=======
                     shouldVerifyDacSignature = OS.Kind == OSKind.Windows
                         && !config.IsPrivateBuildTesting()
                         && !config.IsNightlyBuild();
                     initialCommands.Add($"runtimes --DacSignatureVerification:{(shouldVerifyDacSignature ? "true" : "false")}");
->>>>>>> 86014221
                     arguments.Append(debuggerPath);
                     arguments.Append(@" analyze %DUMP_NAME%");
                     debuggerPath = config.DotNetDumpHost();
@@ -1798,14 +1788,7 @@
         return TestConfiguration.MakeCanonicalPath(config.GetValue("DebuggeeDumpOutputRootDir"));
     }
 
-<<<<<<< HEAD
-    public static bool PrivateBuildTesting(this TestConfiguration config)
-    {
-        return config.GetValue("PrivateBuildTesting")?.ToLowerInvariant() == "true";
-    }
-=======
     public static bool IsPrivateBuildTesting(this TestConfiguration config) => "true".Equals(config.GetValue("PrivateBuildTesting"), StringComparison.OrdinalIgnoreCase);
 
     public static bool IsNightlyBuild(this TestConfiguration config) => "nightly".Equals(config.GetValue("BuildType"), StringComparison.OrdinalIgnoreCase);
->>>>>>> 86014221
 }