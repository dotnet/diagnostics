--- conflicted
+++ resolved
@@ -93,8 +93,6 @@
         /// <param name="path">file path</param>
         /// <returns>stream or null if doesn't exist or error</returns>
         public static Stream TryOpenFile(string path)
-<<<<<<< HEAD
-=======
         {
             if (path is not null && File.Exists(path))
             {
@@ -155,7 +153,6 @@
         }
 
         private static object[] BuildArguments(MethodBase methodBase, IServiceProvider services, bool optional)
->>>>>>> d53af5bf
         {
             ParameterInfo[] parameters = methodBase.GetParameters();
             object[] arguments = new object[parameters.Length];
