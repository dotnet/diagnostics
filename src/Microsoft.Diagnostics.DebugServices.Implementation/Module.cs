--- conflicted
+++ resolved
@@ -162,8 +162,6 @@
         }
 
         public abstract VersionData VersionData { get; }
-<<<<<<< HEAD
-=======
 
         public abstract string VersionString { get; }
 
@@ -211,7 +209,6 @@
             }
             return TryGetSymbolAddressInner(name, out address);
         }
->>>>>>> 956b81ec
 
         protected virtual bool TryGetSymbolAddressInner(string name, out ulong address)
         {
