// Licensed to the .NET Foundation under one or more agreements.
// The .NET Foundation licenses this file to you under the MIT license.
// See the LICENSE file in the project root for more information.

using Microsoft.Diagnostics.Runtime;
using Microsoft.FileFormats;
using Microsoft.FileFormats.ELF;
using Microsoft.FileFormats.MachO;
using Microsoft.FileFormats.PE;
using System;
using System.Collections.Generic;
using System.Collections.Immutable;
using System.Diagnostics;
using System.IO;
using System.Reflection.PortableExecutable;
using System.Runtime.InteropServices;

namespace Microsoft.Diagnostics.DebugServices.Implementation
{
    /// <summary>
    /// Module base implementation
    /// </summary>
    public abstract class Module : IModule, IExportSymbols, IDisposable
    {
        [Flags]
        public enum Flags : byte
        {
            None = 0x00,
            IsPEImage = 0x01,
            IsManaged = 0x02,
            IsFileLayout = 0x04,
            IsLoadedLayout = 0x08,
            InitializePEInfo = 0x10,
            InitializeVersion = 0x20,
            InitializeProductVersion = 0x40,
            InitializeSymbolFileName = 0x80
        }

        private readonly IDisposable _onChangeEvent;
        private Flags _flags;
        private IEnumerable<PdbFileInfo> _pdbFileInfos;
        protected ImmutableArray<byte> _buildId;
        private PEFile _peFile;
        private string _symbolFileName;

        public readonly ServiceProvider ServiceProvider;

        public Module(ITarget target)
        {
            ServiceProvider = new ServiceProvider();
            ServiceProvider.AddServiceFactoryWithNoCaching<PEFile>(() => GetPEInfo());
            ServiceProvider.AddService<IExportSymbols>(this);
<<<<<<< HEAD

            ServiceProvider.AddServiceFactory<PEReader>(() => {
                if (!IndexTimeStamp.HasValue || !IndexFileSize.HasValue) {
                    return null;
                }
                return Utilities.OpenPEReader(ModuleService.SymbolService.DownloadModuleFile(this));
            });

=======

            ServiceProvider.AddServiceFactory<PEReader>(() => {
                if (!IndexTimeStamp.HasValue || !IndexFileSize.HasValue) {
                    return null;
                }
                return Utilities.OpenPEReader(ModuleService.SymbolService.DownloadModuleFile(this));
            });

>>>>>>> d53af5bf
            if (target.OperatingSystem == OSPlatform.Linux) 
            {
                ServiceProvider.AddServiceFactory<ELFModule>(() => {
                    if (BuildId.IsDefaultOrEmpty) {
                        return null;
                    }
                    return ELFModule.OpenFile(ModuleService.SymbolService.DownloadModuleFile(this));
                });
                ServiceProvider.AddServiceFactory<ELFFile>(() => {
                    Stream stream = ModuleService.MemoryService.CreateMemoryStream();
                    var elfFile = new ELFFile(new StreamAddressSpace(stream), ImageBase, true);
                    return elfFile.IsValid() ? elfFile : null;
                });
            }

            if (target.OperatingSystem == OSPlatform.OSX) 
            {
                ServiceProvider.AddServiceFactory<MachOModule>(() => {
                    if (BuildId.IsDefaultOrEmpty) {
                        return null;
                    }
                    return MachOModule.OpenFile(ModuleService.SymbolService.DownloadModuleFile(this));
                });
                ServiceProvider.AddServiceFactory<MachOFile>(() => {
                    Stream stream = ModuleService.MemoryService.CreateMemoryStream();
                    var machoFile = new MachOFile(new StreamAddressSpace(stream), ImageBase, true);
                    return machoFile.IsValid() ? machoFile : null;
                });
            }

            _onChangeEvent = target.Services.GetService<ISymbolService>()?.OnChangeEvent.Register(() => {
                ServiceProvider.RemoveService(typeof(MachOModule)); 
                ServiceProvider.RemoveService(typeof(ELFModule));
                ServiceProvider.RemoveService(typeof(PEReader));
            });
         }

        public void Dispose()
        {
            _onChangeEvent?.Dispose();
        }

        #region IModule

        public ITarget Target => ModuleService.Target;

        public IServiceProvider Services => ServiceProvider;

        public abstract int ModuleIndex { get; }

        public abstract string FileName { get; }

        public abstract ulong ImageBase { get; }

        public abstract ulong ImageSize { get; }

        public abstract uint? IndexFileSize { get; }

        public abstract uint? IndexTimeStamp { get; }

        public bool IsPEImage
        {
            get
            {
                // For Windows targets, we can always assume that all the modules are PEs.
                if (Target.OperatingSystem == OSPlatform.Windows)
                {
                    return true;
                }
                else
                {
                    GetPEInfo();
                    return (_flags & Flags.IsPEImage) != 0;
                }
            }
        }

        public bool IsManaged
        {
            get
            {
                GetPEInfo();
                return (_flags & Flags.IsManaged) != 0;
            }
        }

        public bool? IsFileLayout
        {
            get
            {
                GetPEInfo();
                if ((_flags & Flags.IsFileLayout) != 0)
                {
                    return true;
                }
                if ((_flags & Flags.IsLoadedLayout) != 0)
                {
                    return false;
                }
                // Native Windows dlls default to file layout
                if ((_flags & Flags.IsManaged) == 0 && Target.OperatingSystem == OSPlatform.Windows)
                {
                    return false;
                }
                return null;
            }
        }

        public virtual ImmutableArray<byte> BuildId
        {
            get
            {
                if (_buildId.IsDefault)
                {
                    byte[] id = ModuleService.GetBuildId(ImageBase);
                    if (id != null)
                    {
                        _buildId = id.ToImmutableArray();
                    }
                    else
                    {
                        _buildId = ImmutableArray<byte>.Empty;
                    }
                }
                return _buildId;
            }
        }

        public IEnumerable<PdbFileInfo> GetPdbFileInfos()
        {
            GetPEInfo();
            Debug.Assert(_pdbFileInfos is not null);
            return _pdbFileInfos;
        }

        public string GetSymbolFileName()
        {
            if (InitializeValue(Flags.InitializeSymbolFileName))
            {
<<<<<<< HEAD
                if (Target.OperatingSystem == OSPlatform.Linux)
=======
                if (ImageSize > 0 && Target.OperatingSystem == OSPlatform.Linux)
>>>>>>> d53af5bf
                {
                    try
                    {
                        Stream stream = ModuleService.RawMemoryService.CreateMemoryStream();
                        var elfFile = new ELFFile(new StreamAddressSpace(stream), ImageBase, true);
                        if (elfFile.IsValid())
                        {
                            ELFSection section = elfFile.FindSectionByName(".gnu_debuglink");
                            if (section != null)
                            {
                                _symbolFileName = section.Contents.Read<string>(0);
                            }
                        }
                    }
                    catch (Exception ex) when
                       (ex is InvalidVirtualAddressException ||
                        ex is ArgumentOutOfRangeException ||
                        ex is IndexOutOfRangeException ||
<<<<<<< HEAD
                        ex is BadInputFormatException)

=======
                        ex is OverflowException ||
                        ex is BadInputFormatException)
>>>>>>> d53af5bf
                    {
                        Trace.TraceWarning("ELF .gnu_debuglink section in {0}: {1}", this, ex.Message);
                    }
                }
            }
            return _symbolFileName;
        }

<<<<<<< HEAD
        public abstract VersionData GetVersionData();
=======
        public abstract Version GetVersionData();
>>>>>>> d53af5bf

        public abstract string GetVersionString();

        public abstract string LoadSymbols();

        #endregion

        #region IExportSymbols

        bool IExportSymbols.TryGetSymbolAddress(string name, out ulong address)
        {
            if (Target.OperatingSystem == OSPlatform.Windows)
            {
                PEFile image = Services.GetService<PEFile>();
                if (image is not null)
                { 
                    if (image.TryGetExportSymbol(name, out ulong offset))
                    {
                        address = ImageBase + offset;
                        return true;
                    }
                    address = 0;
                    return false;
                }
            }
            else if (Target.OperatingSystem == OSPlatform.Linux)
            {
                if (ImageSize > 0)
                {
                    ModuleInfo module = ModuleInfo.TryCreate(Target.Services.GetService<DataReader>(), ImageBase, FileName);
                    if (module is not null)
                    {
                        address = module.GetExportSymbolAddress(name);
                        return address != 0;
                    }
                }
            }
            return TryGetSymbolAddressInner(name, out address);
        }

        protected virtual bool TryGetSymbolAddressInner(string name, out ulong address)
        {
            address = 0;
            return false;
        }

        #endregion

        protected Version GetVersionInner()
        {
            Version version = null;

            PEFile peFile = GetPEInfo();
            if (peFile != null)
            {
                try
                {
                    VsFixedFileInfo fileInfo = peFile.VersionInfo;
                    if (fileInfo != null)
                    {
                        version = fileInfo.ToVersion();
                    }
                }
                catch (Exception ex) when (ex is InvalidVirtualAddressException || ex is BadInputFormatException)
                {
                    Trace.TraceError($"GetVersion: exception {ex.Message}");
                }
            }
            else 
            {
                // If we can't get the version from the PE, search for version string embedded in the module data
                string versionString = GetVersionString();
                if (versionString != null)
                {
                    int spaceIndex = versionString.IndexOf(' ');
                    if (spaceIndex < 0)
                    {
                        // It is probably a private build version that doesn't end with a space (no commit id after)
                        spaceIndex = versionString.Length;
                    }
                    if (spaceIndex > 0)
                    {
                        if (versionString[spaceIndex - 1] == '.')
                        {
                            spaceIndex--;
                        }
                        string versionToParse = versionString.Substring(0, spaceIndex);
                        try
                        {
                            version = Version.Parse(versionToParse);
                        }
                        catch (ArgumentException ex)
                        {
                            Trace.TraceError($"Module.GetVersion FAILURE: '{versionToParse}' '{versionString}' {ex}");
                        }
                    }
                }
            }

            return version;
        }

        protected PEFile GetPEInfo()
        {
            if (InitializeValue(Flags.InitializePEInfo))
            {
                _peFile = ModuleService.GetPEInfo(ImageBase, ImageSize, out _pdbFileInfos, ref _flags);
            }
            return _peFile;
        }

        protected bool InitializeValue(Flags flag)
        {
            if ((_flags & flag) == 0)
            {
                _flags |= flag;
                return true;
            }
            return false;
        }

        protected abstract ModuleService ModuleService { get; }

        public override bool Equals(object obj)
        {
            IModule module = (IModule)obj;
            return Target == module.Target && ImageBase == module.ImageBase;
        }

        public override int GetHashCode()
        {
            return Utilities.CombineHashCodes(Target.GetHashCode(), ImageBase.GetHashCode());
        }

        public override string ToString()
        {
            return $"#{ModuleIndex} {ImageBase:X16} {_flags} {FileName ?? ""}";
        }
    }
}<|MERGE_RESOLUTION|>--- conflicted
+++ resolved
@@ -50,7 +50,6 @@
             ServiceProvider = new ServiceProvider();
             ServiceProvider.AddServiceFactoryWithNoCaching<PEFile>(() => GetPEInfo());
             ServiceProvider.AddService<IExportSymbols>(this);
-<<<<<<< HEAD
 
             ServiceProvider.AddServiceFactory<PEReader>(() => {
                 if (!IndexTimeStamp.HasValue || !IndexFileSize.HasValue) {
@@ -59,16 +58,6 @@
                 return Utilities.OpenPEReader(ModuleService.SymbolService.DownloadModuleFile(this));
             });
 
-=======
-
-            ServiceProvider.AddServiceFactory<PEReader>(() => {
-                if (!IndexTimeStamp.HasValue || !IndexFileSize.HasValue) {
-                    return null;
-                }
-                return Utilities.OpenPEReader(ModuleService.SymbolService.DownloadModuleFile(this));
-            });
-
->>>>>>> d53af5bf
             if (target.OperatingSystem == OSPlatform.Linux) 
             {
                 ServiceProvider.AddServiceFactory<ELFModule>(() => {
@@ -208,11 +197,7 @@
         {
             if (InitializeValue(Flags.InitializeSymbolFileName))
             {
-<<<<<<< HEAD
-                if (Target.OperatingSystem == OSPlatform.Linux)
-=======
                 if (ImageSize > 0 && Target.OperatingSystem == OSPlatform.Linux)
->>>>>>> d53af5bf
                 {
                     try
                     {
@@ -231,13 +216,8 @@
                        (ex is InvalidVirtualAddressException ||
                         ex is ArgumentOutOfRangeException ||
                         ex is IndexOutOfRangeException ||
-<<<<<<< HEAD
-                        ex is BadInputFormatException)
-
-=======
                         ex is OverflowException ||
                         ex is BadInputFormatException)
->>>>>>> d53af5bf
                     {
                         Trace.TraceWarning("ELF .gnu_debuglink section in {0}: {1}", this, ex.Message);
                     }
@@ -246,11 +226,7 @@
             return _symbolFileName;
         }
 
-<<<<<<< HEAD
-        public abstract VersionData GetVersionData();
-=======
         public abstract Version GetVersionData();
->>>>>>> d53af5bf
 
         public abstract string GetVersionString();
 
