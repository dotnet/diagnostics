﻿// Licensed to the .NET Foundation under one or more agreements.
// The .NET Foundation licenses this file to you under the MIT license.
// See the LICENSE file in the project root for more information.

using System;
using System.Collections.Generic;
using System.IO;
using System.Text;
using System.Threading;
using System.Threading.Tasks;
using Xunit.Abstractions;

namespace Microsoft.Diagnostics.TestHelpers
{
    /// <summary>
    /// This test step builds debuggees using the dotnet tools
    /// </summary>
    /// <remarks>
    /// The build process consists of the following steps:
    ///   1. Create a source directory with the conventions that dotnet expects by copying it from the DebuggeeSourceRoot. Any template project
    ///      file that is found will be specialized by the implementation class.
    ///   2. Run dotnet restore in the newly created source directory
    ///   3. Run dotnet build in the same directory
    ///   4. Rename the built debuggee dll to an exe (so that it conforms to some historical conventions our tests expect)
    ///   5. Copy any native dependencies from the DebuggeeNativeLibRoot to the debuggee output directory
    /// </remarks>
    public abstract class DotNetBuildDebuggeeTestStep : TestStep
    {
        /// <summary>
        /// Create a new DotNetBuildDebuggeeTestStep.
        /// </summary>
        /// <param name="dotnetToolPath">
        /// The path to the dotnet executable
        /// </param>
        /// <param name="templateSolutionDirPath">
        /// The path to the template solution source. This will be copied into the final solution source directory
        /// under debuggeeSolutionDirPath and any project.template.json files it contains will be specialized.
        /// </param>
        /// <param name="debuggeeNativeLibDirPath">
        /// The path where the debuggee's native binary dependencies will be copied from.
        /// </param>
        /// <param name="debuggeeSolutionDirPath">
        /// The path where the debuggee solution will be created. For single project solutions this will be identical to
        /// the debuggee project directory.
        /// </param>
        /// <param name="debuggeeProjectDirPath">
        /// The path where the primary debuggee executable project directory will be created. For single project solutions this
        /// will be identical to the debuggee solution directory.
        /// </param>
        /// <param name="debuggeeBinaryDirPath">
        /// The directory path where the dotnet tool will place the compiled debuggee binaries.
        /// </param>
        /// <param name="debuggeeBinaryDllPath">
        /// The path where the dotnet tool will place the compiled debuggee assembly.
        /// </param>
        /// <param name="debuggeeBinaryExePath">
        /// The path to which the build will copy the debuggee binary dll with a .exe extension.
        /// </param>
        /// <param name="nugetPackageCacheDirPath">
        /// The path to the NuGet package cache. If null, no value for this setting will be placed in the
        /// NuGet.config file and dotnet will need to read it from other ambient NuGet.config files or infer
        /// a default cache.
        /// </param>
        /// <param name="nugetFeeds">
        /// A mapping of nuget feed names to locations. These feeds will be used to restore debuggee
        /// nuget package dependencies.
        /// </param>
        /// <param name="logPath">
        /// The path where the build output will be logged
        /// </param>
        public DotNetBuildDebuggeeTestStep(string dotnetToolPath,
                                       string templateSolutionDirPath,
                                       string debuggeeNativeLibDirPath,
                                       string debuggeeSolutionDirPath,
                                       string debuggeeProjectDirPath,
                                       string debuggeeBinaryDirPath,
                                       string debuggeeBinaryDllPath,
                                       string debuggeeBinaryExePath,
                                       string nugetPackageCacheDirPath,
                                       Dictionary<string,string> nugetFeeds,
                                       string logPath) :
            base(logPath, "Build Debuggee") 
        {
            DotNetToolPath = dotnetToolPath;
            DebuggeeTemplateSolutionDirPath = templateSolutionDirPath;
            DebuggeeNativeLibDirPath = debuggeeNativeLibDirPath;
            DebuggeeSolutionDirPath = debuggeeSolutionDirPath;
            DebuggeeProjectDirPath = debuggeeProjectDirPath;
            DebuggeeBinaryDirPath = debuggeeBinaryDirPath;
            DebuggeeBinaryDllPath = debuggeeBinaryDllPath;
            DebuggeeBinaryExePath = debuggeeBinaryExePath;
            NuGetPackageCacheDirPath = nugetPackageCacheDirPath;
            NugetFeeds = nugetFeeds;
            if(NugetFeeds != null && NugetFeeds.Count > 0)
            {
                NuGetConfigPath = Path.Combine(DebuggeeSolutionDirPath, "NuGet.config");
            }
        }

        /// <summary>
        /// The path to the dotnet executable
        /// </summary>
        public string DotNetToolPath { get; private set; }
        /// <summary>
        /// The path to the template solution source. This will be copied into the final solution source directory
        /// under debuggeeSolutionDirPath and any project.template.json files it contains will be specialized.
        /// </summary>
        public string DebuggeeTemplateSolutionDirPath { get; private set; }
        /// <summary>
        /// The path where the debuggee's native binary dependencies will be copied from.
        /// </summary>
        public string DebuggeeNativeLibDirPath { get; private set; }
        /// <summary>
        /// The path where the debuggee solution will be created. For single project solutions this will be identical to
        /// the debuggee project directory.
        /// </summary>
        public string DebuggeeSolutionDirPath { get; private set; }
        /// <summary>
        /// The path where the primary debuggee executable project directory will be created. For single project solutions this
        /// will be identical to the debuggee solution directory.
        /// </summary>
        public string DebuggeeProjectDirPath { get; private set; }
        /// <summary>
        /// The directory path where the dotnet tool will place the compiled debuggee binaries.
        /// </summary>
        public string DebuggeeBinaryDirPath { get; private set; }
        /// <summary>
        /// The path where the dotnet tool will place the compiled debuggee assembly.
        /// </summary>
        public string DebuggeeBinaryDllPath { get; private set; }
        /// <summary>
        /// The path to which the build will copy the debuggee binary dll with a .exe extension.
        /// </summary>
        public string DebuggeeBinaryExePath { get; private set; }
        /// The path to the NuGet package cache. If null, no value for this setting will be placed in the
        /// NuGet.config file and dotnet will need to read it from other ambient NuGet.config files or infer
        /// a default cache.
        public string NuGetPackageCacheDirPath { get; private set; }
        public string NuGetConfigPath { get; private set; }
        public IDictionary<string,string> NugetFeeds { get; private set; }
        public abstract string ProjectTemplateFileName { get; }

        async protected override Task DoWork(ITestOutputHelper output)
        {
            PrepareProjectSolution(output);
            await Restore(output);
            await Build(output);
            CopyNativeDependencies(output);
        }

        void PrepareProjectSolution(ITestOutputHelper output)
        {
            AssertDebuggeeSolutionTemplateDirExists(output);

            output.WriteLine("Creating Solution Source Directory");
            output.WriteLine("{");
            IndentedTestOutputHelper indentedOutput = new IndentedTestOutputHelper(output);
            CopySourceDirectory(DebuggeeTemplateSolutionDirPath, DebuggeeSolutionDirPath, indentedOutput);
            CreateNuGetConfig(indentedOutput);
            output.WriteLine("}");
            output.WriteLine("");

            AssertDebuggeeSolutionDirExists(output);
            AssertDebuggeeProjectDirExists(output);
            AssertDebuggeeProjectFileExists(output);
        }

        SemaphoreSlim _dotnetRestoreLock = new SemaphoreSlim(1);

        protected async Task Restore(string extraArgs, ITestOutputHelper output)
        {
            AssertDebuggeeSolutionDirExists(output);
            AssertDebuggeeProjectDirExists(output);
            AssertDebuggeeProjectFileExists(output);

            string args = "restore";
            if (NuGetConfigPath != null)
            {
                args += " --configfile " + NuGetConfigPath;
            }
            if (NuGetPackageCacheDirPath != null)
            {
                args += " --packages \"" + NuGetPackageCacheDirPath.TrimEnd('\\') + "\"";
            }
            if (extraArgs != null)
            {
                args += extraArgs;
            }
            output.WriteLine("Launching {0} {1}", DotNetToolPath, args);
            ProcessRunner runner = new ProcessRunner(DotNetToolPath, args).
<<<<<<< HEAD
=======
                  WithEnvironmentVariable("COREHOST_TRACE", "1").
                  WithEnvironmentVariable("DOTNET_CLI_CAPTURE_TIMING", "1").
                  // We need to set these to avoid environment pollution from setup scripts. 
                  // We want to be very intentional about the SDK we use for our test run.
>>>>>>> 6acf07de
                  WithEnvironmentVariable("DOTNET_MULTILEVEL_LOOKUP", "0").
                  WithEnvironmentVariable("DOTNET_ROOT", Path.GetDirectoryName(DotNetToolPath)).
                  WithEnvironmentVariable("MSBuildSDKsPath", null).
                  WithEnvironmentVariable("MSBuildExtensionsPath", null).
                  WithWorkingDirectory(DebuggeeSolutionDirPath).
                  WithLog(output).
                  WithTimeout(TimeSpan.FromMinutes(10)).                    // restore can be painfully slow
                  WithExpectedExitCode(0);

            if (OS.Kind != OSKind.Windows && Environment.GetEnvironmentVariable("HOME") == null)
            {
                output.WriteLine("Detected HOME environment variable doesn't exist. This will trigger a bug in dotnet restore.");
                output.WriteLine("See: https://github.com/NuGet/Home/issues/2960");
                output.WriteLine("Test will workaround this by manually setting a HOME value");
                output.WriteLine("");
                runner = runner.WithEnvironmentVariable("HOME", DebuggeeSolutionDirPath);
            }

            //workaround for https://github.com/dotnet/cli/issues/3868
            await _dotnetRestoreLock.WaitAsync();
            try
            {
                await runner.Run();
            }
            finally
            {
                _dotnetRestoreLock.Release();
            }

            AssertDebuggeeAssetsFileExists(output);
        }

        protected virtual async Task Restore(ITestOutputHelper output)
        {
            await Restore(null, output);
        }

        protected async Task Build(string dotnetArgs, ITestOutputHelper output)
        {
            AssertDebuggeeSolutionDirExists(output);
            AssertDebuggeeProjectFileExists(output);
            AssertDebuggeeAssetsFileExists(output);

            output.WriteLine("Launching {0} {1}", DotNetToolPath, dotnetArgs);
            ProcessRunner runner = new ProcessRunner(DotNetToolPath, dotnetArgs).
                      WithWorkingDirectory(DebuggeeProjectDirPath).
                      WithLog(output).
                      WithTimeout(TimeSpan.FromMinutes(10)). // a mac CI build of the modules debuggee is painfully slow :(
                      WithExpectedExitCode(0);

            if (OS.Kind != OSKind.Windows && Environment.GetEnvironmentVariable("HOME") == null)
            {
                output.WriteLine("Detected HOME environment variable doesn't exist. This will trigger a bug in dotnet build.");
                output.WriteLine("See: https://github.com/NuGet/Home/issues/2960");
                output.WriteLine("Test will workaround this by manually setting a HOME value");
                output.WriteLine("");
                runner = runner.WithEnvironmentVariable("HOME", DebuggeeSolutionDirPath);
            }
            if (NuGetPackageCacheDirPath != null)
            {
                //dotnet restore helpfully documents its --packages argument in the help text, but
                //NUGET_PACKAGES was undocumented as far as I noticed. If this stops working we can also
                //auto-generate a global.json with a "packages" setting, but this was more expedient.
                runner = runner.WithEnvironmentVariable("NUGET_PACKAGES", NuGetPackageCacheDirPath);
            }

            await runner.Run();

            if (DebuggeeBinaryExePath != null)
            {
                AssertDebuggeeExeExists(output);
            }
            else
            {
                AssertDebuggeeDllExists(output);
            }
        }

        protected virtual async Task Build(ITestOutputHelper output)
        {
            await Build("build", output);
        }

        void CopyNativeDependencies(ITestOutputHelper output)
        {
            if (Directory.Exists(DebuggeeNativeLibDirPath))
            {
                foreach (string filePath in Directory.EnumerateFiles(DebuggeeNativeLibDirPath))
                {
                    string targetPath = Path.Combine(DebuggeeBinaryDirPath, Path.GetFileName(filePath));
                    output.WriteLine("Copying: " + filePath + " -> " + targetPath);
                    File.Copy(filePath, targetPath);
                }
            }
        }

        private void CopySourceDirectory(string sourceDirPath, string destDirPath, ITestOutputHelper output)
        {
            output.WriteLine("Copying: " + sourceDirPath + " -> " + destDirPath);
            Directory.CreateDirectory(destDirPath);
            foreach(string dirPath in Directory.EnumerateDirectories(sourceDirPath))
            {
                CopySourceDirectory(dirPath, Path.Combine(destDirPath, Path.GetFileName(dirPath)), output);
            }
            foreach (string filePath in Directory.EnumerateFiles(sourceDirPath))
            {
                string fileName = Path.GetFileName(filePath);
                if (fileName == ProjectTemplateFileName)
                {
                    ExpandProjectTemplate(filePath, destDirPath, output);
                }
                else
                {
                    File.Copy(filePath, Path.Combine(destDirPath, Path.GetFileName(filePath)), true);
                }
            }
        }

        protected abstract void ExpandProjectTemplate(string filePath, string destDirPath, ITestOutputHelper output);

        protected void CreateNuGetConfig(ITestOutputHelper output)
        {
            if (NuGetConfigPath == null)
            {
                return;
            }
            string nugetConfigPath = Path.Combine(DebuggeeSolutionDirPath, "NuGet.config");
            StringBuilder sb = new StringBuilder();
            sb.AppendLine("<?xml version=\"1.0\" encoding=\"utf-8\"?>");
            sb.AppendLine("<configuration>");
            if(NugetFeeds != null && NugetFeeds.Count > 0)
            {
                sb.AppendLine("  <packageSources>");
                sb.AppendLine("    <clear />");
                foreach(KeyValuePair<string, string> kv in NugetFeeds)
                {
                    sb.AppendLine("    <add key=\"" + kv.Key + "\" value=\"" + kv.Value + "\" />");
                }
                sb.AppendLine("  </packageSources>");
                sb.AppendLine("  <activePackageSource>");
                sb.AppendLine("    <add key=\"All\" value=\"(Aggregate source)\" />");
                sb.AppendLine("  </activePackageSource>");
            }
            sb.AppendLine("</configuration>");

            output.WriteLine("Creating: " + NuGetConfigPath);
            File.WriteAllText(NuGetConfigPath, sb.ToString());
        }

        protected void AssertDebuggeeSolutionTemplateDirExists(ITestOutputHelper output)
        {
            AssertX.DirectoryExists("debuggee solution template directory", DebuggeeTemplateSolutionDirPath, output);
        }

        protected void AssertDebuggeeProjectDirExists(ITestOutputHelper output)
        {
            AssertX.DirectoryExists("debuggee project directory", DebuggeeProjectDirPath, output);
        }

        protected void AssertDebuggeeSolutionDirExists(ITestOutputHelper output)
        {
            AssertX.DirectoryExists("debuggee solution directory", DebuggeeSolutionDirPath, output);
        }

        protected void AssertDebuggeeDllExists(ITestOutputHelper output)
        {
            AssertX.FileExists("debuggee dll", DebuggeeBinaryDllPath, output);
        }

        protected void AssertDebuggeeExeExists(ITestOutputHelper output)
        {
            AssertX.FileExists("debuggee exe", DebuggeeBinaryExePath, output);
        }

        protected abstract void AssertDebuggeeAssetsFileExists(ITestOutputHelper output);

        protected abstract void AssertDebuggeeProjectFileExists(ITestOutputHelper output);
    }
}<|MERGE_RESOLUTION|>--- conflicted
+++ resolved
@@ -188,13 +188,8 @@
             }
             output.WriteLine("Launching {0} {1}", DotNetToolPath, args);
             ProcessRunner runner = new ProcessRunner(DotNetToolPath, args).
-<<<<<<< HEAD
-=======
-                  WithEnvironmentVariable("COREHOST_TRACE", "1").
-                  WithEnvironmentVariable("DOTNET_CLI_CAPTURE_TIMING", "1").
                   // We need to set these to avoid environment pollution from setup scripts. 
                   // We want to be very intentional about the SDK we use for our test run.
->>>>>>> 6acf07de
                   WithEnvironmentVariable("DOTNET_MULTILEVEL_LOOKUP", "0").
                   WithEnvironmentVariable("DOTNET_ROOT", Path.GetDirectoryName(DotNetToolPath)).
                   WithEnvironmentVariable("MSBuildSDKsPath", null).
