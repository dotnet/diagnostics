--- conflicted
+++ resolved
@@ -118,17 +118,7 @@
 
                             foreach (DescribedRegion region in found)
                             {
-<<<<<<< HEAD
-                                if (mem.Kind is ClrMemoryKind.GCHeapReserve or ClrMemoryKind.GCHeapSegment)
-                                {
-                                    // GC heap segments are special.  We only know a small chunk of memory on the actual allocated
-                                    // region.  We want to mark the whole region as GC/GCReserve and not try to divide up chunks for these.
-                                    SetRegionKindWithWarning(mem, region);
-                                }
-                                else if (mem.Size == 0)
-=======
                                 if (!mem.Size.HasValue || mem.Size.Value == 0)
->>>>>>> d3f55a0d
                                 {
                                     // If we don't know the length of memory, just mark the Region with this tag.
                                     SetRegionKindWithWarning(mem, region);
@@ -197,13 +187,7 @@
 
                                         // If we found no matching regions, expand the current region to be the right length.
                                         if (!foundNext)
-<<<<<<< HEAD
-                                        {
-                                            region.End = mem.Address + mem.Size;
-                                        }
-=======
                                             region.End = mem.Address + mem.Size.Value;
->>>>>>> d3f55a0d
                                     }
                                     else if (region.Size > mem.Size.Value)
                                     {
@@ -298,14 +282,10 @@
                 if (region.ClrMemoryKind is not ClrMemoryKind.None
                     and not ClrMemoryKind.HighFrequencyHeap)
                 {
-<<<<<<< HEAD
-                    Trace.WriteLine($"Warning:  Overwriting range [{region.Start:x},{region.End:x}] {region.ClrMemoryKind} -> [{mem.Address:x},{mem.Address + mem.Size:x}] {mem.Kind}.");
-=======
                     if (mem.Size is not ulong size)
                         size = 0;
 
                     Trace.WriteLine($"Warning:  Overwriting range [{region.Start:x},{region.End:x}] {region.ClrMemoryKind} -> [{mem.Address:x},{mem.Address+size:x}] {mem.Kind}.");
->>>>>>> d3f55a0d
                 }
 
                 region.ClrMemoryKind = mem.Kind;
@@ -325,13 +305,7 @@
                 {
                     DescribedRegion range = FindMemory(ranges, sp);
                     if (range is not null)
-<<<<<<< HEAD
-                    {
-                        range.Description = "Stack";
-                    }
-=======
                         range.Usage = MemoryRegionUsage.Stack;
->>>>>>> d3f55a0d
                 }
             }
         }
@@ -461,9 +435,6 @@
             }
         }
 
-<<<<<<< HEAD
-        internal sealed class DescribedRegion : IMemoryRegion
-=======
         // intentionally has the same structure as NativeHeapKind.  Only None/Unknown are in different spots
         public enum ClrMemoryKind
         {
@@ -488,7 +459,6 @@
         }
 
         internal class DescribedRegion : IMemoryRegion
->>>>>>> d3f55a0d
         {
             public DescribedRegion()
             {
@@ -559,15 +529,6 @@
                         return ClrMemoryKind.ToString();
                     }
 
-<<<<<<< HEAD
-                    if (!string.IsNullOrWhiteSpace(Description))
-                    {
-                        return Description;
-                    }
-
-                    if (State == MemoryRegionState.MEM_RESERVE)
-                    {
-=======
                     if (Usage != MemoryRegionUsage.Unknown)
                         return Usage.ToString();
 
@@ -576,7 +537,6 @@
                         if (PrevRegionName is not null)
                             return $"[{PrevRegionName}Reserve]";
 
->>>>>>> d3f55a0d
                         return "[RESERVED]";
                     }
                     else if (State == MemoryRegionState.MEM_FREE)
