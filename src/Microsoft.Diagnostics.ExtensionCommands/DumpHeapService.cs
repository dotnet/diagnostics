﻿// Licensed to the .NET Foundation under one or more agreements.
// The .NET Foundation licenses this file to you under the MIT license.

using System;
using System.Collections.Generic;
using System.Diagnostics;
using System.Linq;
using Microsoft.Diagnostics.DebugServices;
using Microsoft.Diagnostics.ExtensionCommands.Output;
using Microsoft.Diagnostics.Runtime;

namespace Microsoft.Diagnostics.ExtensionCommands
{
    /// <summary>
    /// A class to print output similar in the same way !dumpheap does to share the
    /// printing implementation and format.
    /// </summary>
    [ServiceExport(Scope = ServiceScope.Runtime)]
    public class DumpHeapService
    {
        private const ulong FragmentationBlockMinSize = 512 * 1024;
        private const char StringReplacementCharacter = '.';

        [ServiceImport]
        public IConsoleService Console { get; set; }

        [ServiceImport]
        public IMemoryService Memory { get; set; }

        public enum DisplayKind
        {
            Normal,
            Short,
            ThinLock,
            Strings
        }

        public void PrintHeap(IEnumerable<ClrObject> objects, DisplayKind displayKind, bool statsOnly, bool printFragmentation)
        {
            List<(ClrObject Free, ClrObject Next)> fragmentation = null;
            Dictionary<(string String, ulong Size), uint> stringTable = null;
            Dictionary<ulong, (int Count, ulong Size, string TypeName)> stats = new();

<<<<<<< HEAD
            TableOutput thinLockOutput = null;
            TableOutput objectTable = new(Console, (12, "x12"), (12, "x12"), (12, ""), (0, ""));
            if (!statsOnly && (displayKind is DisplayKind.Normal or DisplayKind.Strings))
            {
                objectTable.WriteRow("Address", "MT", "Size");
            }
=======
            Table thinLockOutput = null;
            Table objectTable = null;
>>>>>>> 1c189ab6

            ClrObject lastFreeObject = default;
            foreach (ClrObject obj in objects)
            {
                Console.CancellationToken.ThrowIfCancellationRequested();

                if (displayKind == DisplayKind.ThinLock)
                {
                    ClrThinLock thinLock = obj.GetThinLock();
                    if (thinLock != null)
                    {
                        if (thinLockOutput is null)
                        {
                            thinLockOutput = new(Console, ColumnKind.DumpObj, ColumnKind.Pointer, ColumnKind.HexValue, ColumnKind.Integer);
                            thinLockOutput.WriteHeader("Object", "Thread", "OSId", "Recursion");
                        }

                        thinLockOutput.WriteRow(obj, thinLock.Thread, thinLock.Thread?.OSThreadId ?? 0, thinLock.Recursion);
                    }

                    continue;
                }

                if (displayKind == DisplayKind.Short)
                {
                    Console.WriteLine(obj.Address.ToString("x12"));
                    continue;
                }

                ulong size = obj.IsValid ? obj.Size : 0;
                if (!statsOnly)
                {
                    if (objectTable is null)
                    {
                        objectTable = new(Console, ColumnKind.DumpObj, ColumnKind.DumpHeap, ColumnKind.ByteCount, ColumnKind.Text);
                        if (displayKind is DisplayKind.Normal or DisplayKind.Strings)
                        {
                            objectTable.WriteHeader("Address", "MT", "Size");
                        }
                    }

                    objectTable.WriteRow(obj, obj.Type, obj.IsValid ? size : null, obj.IsFree ? "Free" : "");
                }

                if (printFragmentation)
                {
                    if (lastFreeObject.IsFree && obj.IsValid && !obj.IsFree)
                    {
                        // Check to see if the previous object lands directly before this one.  We don't want
                        // to print fragmentation after changing segments, or after an allocation context.
                        if (lastFreeObject.Address + lastFreeObject.Size == obj.Address)
                        {
                            // Also, don't report fragmentation for Large/Pinned/Frozen segments.  This check
                            // is a little slow, so we do this last.
                            ClrSegment seg = obj.Type.Heap.GetSegmentByAddress(obj);
                            if (seg is not null && seg.Kind is not GCSegmentKind.Large or GCSegmentKind.Pinned or GCSegmentKind.Frozen)
                            {
                                fragmentation ??= new();
                                fragmentation.Add((lastFreeObject, obj));
                            }
                        }
                    }

                    if (obj.IsFree && size >= FragmentationBlockMinSize)
                    {
                        lastFreeObject = obj;
                    }
                    else
                    {
                        lastFreeObject = default;
                    }
                }

                if (printFragmentation)
                {
                    if (lastFreeObject.IsFree && obj.IsValid && !obj.IsFree)
                    {
                        // Check to see if the previous object lands directly before this one.  We don't want
                        // to print fragmentation after changing segments, or after an allocation context.
                        if (lastFreeObject.Address + lastFreeObject.Size == obj.Address)
                        {
                            // Also, don't report fragmentation for Large/Pinned/Frozen segments.  This check
                            // is a little slow, so we do this last.
                            ClrSegment seg = obj.Type.Heap.GetSegmentByAddress(obj);
                            if (seg is not null && seg.Kind is not GCSegmentKind.Large or GCSegmentKind.Pinned or GCSegmentKind.Frozen)
                            {
                                fragmentation ??= new();
                                fragmentation.Add((lastFreeObject, obj));
                            }
                        }
                    }

                    if (obj.IsFree && size >= FragmentationBlockMinSize)
                    {
                        lastFreeObject = obj;
                    }
                    else
                    {
                        lastFreeObject = default;
                    }
                }

                if (displayKind == DisplayKind.Strings)
                {
                    // We only read a maximum of 1024 characters for each string.  This may lead to some collisions if strings are unique
                    // only after their 1024th character while being the exact same size as another string.  However, this will be correct
                    // the VAST majority of the time, and it will also keep us from hitting OOM or other weirdness if the heap is corrupt.

                    string value = obj.AsString(1024);

                    stringTable ??= new();
                    (string value, ulong size) key = (value, size);
                    stringTable.TryGetValue(key, out uint stringCount);
                    stringTable[key] = stringCount + 1;
                }
                else
                {
                    ulong mt;
                    if (obj.Type is not null)
                    {
                        mt = obj.Type.MethodTable;
                    }
                    else
                    {
                        Memory.ReadPointer(obj, out mt);
                    }

                    if (!stats.TryGetValue(mt, out (int Count, ulong Size, string TypeName) typeStats))
                    {
                        stats.Add(mt, (1, size, obj.Type?.Name ?? $"<unknown_type_{mt:x}>"));
                    }
                    else
                    {
                        stats[mt] = (typeStats.Count + 1, typeStats.Size + size, typeStats.TypeName);
                    }
                }
            }

            // Print statistics for Normal and String output
            if (displayKind == DisplayKind.Strings)
            {
                if (stringTable is not null)
                {
                    // For -strings, we print the strings themselves with their stats
                    if (!statsOnly)
                    {
                        Console.WriteLine();
                    }

                    int countLen = stringTable.Max(ts => ts.Value).ToString("n0").Length;
                    countLen = Math.Max(countLen, "Count".Length);

                    int sizeLen = stringTable.Max(ts => ts.Key.Size * ts.Value).ToString("n0").Length;
                    sizeLen = Math.Max(countLen, "TotalSize".Length);

                    int stringLen = 128;
                    int possibleWidth = Console.WindowWidth - countLen - sizeLen - 2;
                    if (possibleWidth > 16)
                    {
                        stringLen = Math.Min(possibleWidth, stringLen);
                    }

                    Console.WriteLine("Statistics:");
                    Table statsTable = new(Console, ColumnKind.Integer, ColumnKind.ByteCount, ColumnKind.Text);

                    var stringsSorted = from item in stringTable
                                        let Count = item.Value
                                        let Size = item.Key.Size
                                        let String = Sanitize(item.Key.String, stringLen)
                                        let TotalSize = Count * Size
                                        orderby TotalSize
                                        select new {
                                            Count,
                                            TotalSize,
                                            String
                                        };

                    foreach (var item in stringsSorted)
                    {
                        Console.CancellationToken.ThrowIfCancellationRequested();

                        statsTable.WriteRow(item.Count, item.TotalSize, item.String);
                    }
                }
            }
            else if (displayKind == DisplayKind.Normal)
            {
                // Print statistics table
                if (stats.Count != 0)
                {
                    // Print statistics table
                    if (!statsOnly)
                    {
                        Console.WriteLine();
                    }

                    Console.WriteLine("Statistics:");

                    Column countColumn = ColumnKind.Integer;
                    countColumn = countColumn.GetAppropriateWidth(stats.Values.Select(ts => ts.Count));

                    Column sizeColumn = ColumnKind.ByteCount;
                    sizeColumn = sizeColumn.GetAppropriateWidth(stats.Values.Select(ts => ts.Size));

                    Column methodTableColumn = ColumnKind.DumpHeap.GetAppropriateWidth(stats.Keys);
                    Table statsTable = new(Console, methodTableColumn, countColumn, sizeColumn, ColumnKind.TypeName);
                    statsTable.WriteHeader("MT", "Count", "TotalSize", "Class Name");

                    var statsSorted = from item in stats
                                      let MethodTable = item.Key
                                      let Size = item.Value.Size
                                      orderby Size
                                      select new {
                                          MethodTable = item.Key,
                                          item.Value.Count,
                                          Size,
                                          item.Value.TypeName
                                      };

                    foreach (var item in statsSorted)
                    {
                        Console.CancellationToken.ThrowIfCancellationRequested();

                        statsTable.WriteRow(item.MethodTable, item.Count, item.Size, item.TypeName);
                    }

                    Console.WriteLine($"Total {stats.Values.Sum(r => r.Count):n0} objects, {stats.Values.Sum(r => (long)r.Size):n0} bytes");
                }
            }

            // Print fragmentation if we calculated it
            PrintFragmentation(fragmentation);
        }

        private void PrintFragmentation(List<(ClrObject Free, ClrObject Next)> fragmentation)
        {
            if (fragmentation is null || fragmentation.Count == 0)
            {
                return;
            }

<<<<<<< HEAD
            TableOutput output = new(Console, (16, "x12"), (12, "n0"), (16, "x12"));

            Console.WriteLine();
            Console.WriteLine("Fragmented blocks larger than 0.5 MB:");
            output.WriteRow("Address", "Size", "Followed By");

            foreach ((ClrObject free, ClrObject next) in fragmentation)
            {
                output.WriteRow(free.Address, free.Size, new DmlDumpObj(next.Address), next.Type?.Name ?? "<unknown_type>");
=======
            Console.WriteLine();
            Console.WriteLine("Fragmented blocks larger than 0.5 MB:");

            Table output = new(Console, ColumnKind.ListNearObj, ColumnKind.ByteCount, ColumnKind.DumpObj, ColumnKind.TypeName);
            output.WriteHeader("Address", "Size", "Followed By");

            foreach ((ClrObject free, ClrObject next) in fragmentation)
            {
                Console.CancellationToken.ThrowIfCancellationRequested();

                output.WriteRow(free.Address, free.Size, next.Address, next.Type);
>>>>>>> 1c189ab6
            }
        }

        private string Sanitize(string str, int maxLen)
        {
            foreach (char ch in str)
            {
                if (!char.IsLetterOrDigit(ch))
                {
                    return FilterString(str, maxLen);
                }
            }

            return str;

            static string FilterString(string str, int maxLen)
            {
                maxLen = Math.Min(str.Length, maxLen);
                Debug.Assert(maxLen <= 128);

                Span<char> buffer = stackalloc char[maxLen];
                ReadOnlySpan<char> value = str.AsSpan(0, buffer.Length);

                for (int i = 0; i < value.Length; ++i)
                {
                    char ch = value[i];
                    buffer[i] = char.IsLetterOrDigit(ch) || char.IsPunctuation(ch) || ch == ' ' ? ch : StringReplacementCharacter;
                }

                return buffer.ToString();
            }
        }
    }
}<|MERGE_RESOLUTION|>--- conflicted
+++ resolved
@@ -41,17 +41,8 @@
             Dictionary<(string String, ulong Size), uint> stringTable = null;
             Dictionary<ulong, (int Count, ulong Size, string TypeName)> stats = new();
 
-<<<<<<< HEAD
-            TableOutput thinLockOutput = null;
-            TableOutput objectTable = new(Console, (12, "x12"), (12, "x12"), (12, ""), (0, ""));
-            if (!statsOnly && (displayKind is DisplayKind.Normal or DisplayKind.Strings))
-            {
-                objectTable.WriteRow("Address", "MT", "Size");
-            }
-=======
             Table thinLockOutput = null;
             Table objectTable = null;
->>>>>>> 1c189ab6
 
             ClrObject lastFreeObject = default;
             foreach (ClrObject obj in objects)
@@ -125,35 +116,6 @@
                     }
                 }
 
-                if (printFragmentation)
-                {
-                    if (lastFreeObject.IsFree && obj.IsValid && !obj.IsFree)
-                    {
-                        // Check to see if the previous object lands directly before this one.  We don't want
-                        // to print fragmentation after changing segments, or after an allocation context.
-                        if (lastFreeObject.Address + lastFreeObject.Size == obj.Address)
-                        {
-                            // Also, don't report fragmentation for Large/Pinned/Frozen segments.  This check
-                            // is a little slow, so we do this last.
-                            ClrSegment seg = obj.Type.Heap.GetSegmentByAddress(obj);
-                            if (seg is not null && seg.Kind is not GCSegmentKind.Large or GCSegmentKind.Pinned or GCSegmentKind.Frozen)
-                            {
-                                fragmentation ??= new();
-                                fragmentation.Add((lastFreeObject, obj));
-                            }
-                        }
-                    }
-
-                    if (obj.IsFree && size >= FragmentationBlockMinSize)
-                    {
-                        lastFreeObject = obj;
-                    }
-                    else
-                    {
-                        lastFreeObject = default;
-                    }
-                }
-
                 if (displayKind == DisplayKind.Strings)
                 {
                     // We only read a maximum of 1024 characters for each string.  This may lead to some collisions if strings are unique
@@ -293,19 +255,8 @@
                 return;
             }
 
-<<<<<<< HEAD
-            TableOutput output = new(Console, (16, "x12"), (12, "n0"), (16, "x12"));
-
             Console.WriteLine();
             Console.WriteLine("Fragmented blocks larger than 0.5 MB:");
-            output.WriteRow("Address", "Size", "Followed By");
-
-            foreach ((ClrObject free, ClrObject next) in fragmentation)
-            {
-                output.WriteRow(free.Address, free.Size, new DmlDumpObj(next.Address), next.Type?.Name ?? "<unknown_type>");
-=======
-            Console.WriteLine();
-            Console.WriteLine("Fragmented blocks larger than 0.5 MB:");
 
             Table output = new(Console, ColumnKind.ListNearObj, ColumnKind.ByteCount, ColumnKind.DumpObj, ColumnKind.TypeName);
             output.WriteHeader("Address", "Size", "Followed By");
@@ -315,7 +266,6 @@
                 Console.CancellationToken.ThrowIfCancellationRequested();
 
                 output.WriteRow(free.Address, free.Size, next.Address, next.Type);
->>>>>>> 1c189ab6
             }
         }
 
