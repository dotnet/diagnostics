﻿// Licensed to the .NET Foundation under one or more agreements.
// The .NET Foundation licenses this file to you under the MIT license.

using System;
using System.Collections.Generic;
using System.Linq;
using Microsoft.Diagnostics.DebugServices;
using Microsoft.Diagnostics.ExtensionCommands.Output;
using Microsoft.Diagnostics.Runtime;
using static Microsoft.Diagnostics.ExtensionCommands.Output.ColumnKind;

namespace Microsoft.Diagnostics.ExtensionCommands
{
    [Command(Name = "gcheapstat", DefaultOptions = "GCHeapStat", Help = "Displays various GC heap stats.")]
    public class GCHeapStatCommand : CommandBase
    {
        [ServiceImport]
        public ClrRuntime Runtime { get; set; }

        [ServiceImport]
        public LiveObjectService LiveObjects { get; set; }

        [Option(Name = "-unreachable", Aliases = new string[] { "-inclUnrooted", "-iu" })]
        public bool IncludeUnreachable { get; set; }

        public override void Invoke()
        {
            HeapInfo[] heaps = Runtime.Heap.SubHeaps.Select(h => GetHeapInfo(h)).ToArray();
            bool printFrozen = heaps.Any(h => h.Frozen.Committed != 0);

            List<Column> formats = new()
            {
                Text.WithWidth(8),
                IntegerWithoutCommas,
                IntegerWithoutCommas,
                IntegerWithoutCommas,
                IntegerWithoutCommas,
                IntegerWithoutCommas,
                Text.WithWidth(8),
                Text.WithWidth(8),
                Text.WithWidth(8)
            };

            if (printFrozen)
            {
                formats.Insert(1, IntegerWithoutCommas);
            }

            Table output = new(Console, formats.ToArray());
            output.SetAlignment(Align.Left);

            // Write allocated
            WriteHeader(output, heaps, printFrozen);
            foreach (HeapInfo heapInfo in heaps)
            {
                WriteRow(output, heapInfo, (info) => info.Allocated, printFrozen);
            }

            HeapInfo total = GetTotal(heaps);
            WriteRow(output, total, (info) => info.Allocated, printFrozen);
            Console.WriteLine();

            // Write Free
            Console.WriteLine("Free space:");
            WriteHeader(output, heaps, printFrozen);
            foreach (HeapInfo heapInfo in heaps)
            {
                WriteRow(output, heapInfo, (info) => info.Free, printFrozen, printPercentage: true);
            }

            total = GetTotal(heaps);
            WriteRow(output, total, (info) => info.Free, printFrozen);
            Console.WriteLine();

            // Write unrooted
            if (IncludeUnreachable)
            {
                Console.WriteLine("Unrooted objects:");
                WriteHeader(output, heaps, printFrozen);
                foreach (HeapInfo heapInfo in heaps)
                {
                    WriteRow(output, heapInfo, (info) => info.Unrooted, printFrozen, printPercentage: true);
                }
                Console.WriteLine();

                total = GetTotal(heaps);
                WriteRow(output, total, (info) => info.Unrooted, printFrozen);
                Console.WriteLine();
            }

            // Write Committed
            Console.WriteLine("Committed space:");
            WriteHeader(output, heaps, printFrozen);
            foreach (HeapInfo heapInfo in heaps)
            {
                WriteRow(output, heapInfo, (info) => info.Committed, printFrozen);
            }

            total = GetTotal(heaps);
            WriteRow(output, total, (info) => info.Committed, printFrozen, printPercentage: false, footer: true);
            Console.WriteLine();
        }

        private static void WriteHeader(Table output, HeapInfo[] heaps, bool printFrozen)
        {
            List<string> row = new(8) { "Heap", "Gen0", "Gen1", "Gen2", "LOH", "POH" };

            if (printFrozen)
            {
                row.Add("FRZ");
            }

            bool hasEphemeral = heaps.Any(h => h.Ephemeral.Committed > 0);
            if (hasEphemeral)
            {
                row.Insert(1, "EPH");
            }

            output.WriteHeader(row.ToArray());
        }

        private static void WriteRow(Table output, HeapInfo heapInfo, Func<GenerationInfo, object> select, bool printFrozen, bool printPercentage = false, bool footer = false)
        {
            List<object> row = new(11)
            {
                heapInfo.Index == -1 ? "Total" : $"Heap{heapInfo.Index}",
                select(heapInfo.Gen0),
                select(heapInfo.Gen1),
                select(heapInfo.Gen2),
                select(heapInfo.LoH),
                select(heapInfo.PoH),
            };

            if (printFrozen)
            {
                select(heapInfo.Frozen);
            }

            bool hasEphemeral = heapInfo.Ephemeral.Committed > 0;
            if (hasEphemeral)
            {
                row.Insert(1, select(heapInfo.Ephemeral));
            }

            if (printPercentage)
            {
                ulong allocated = heapInfo.Gen0.Allocated + heapInfo.Gen1.Allocated + heapInfo.Gen2.Allocated;
                if (allocated != 0)
                {
                    ulong value = GetValue(select(heapInfo.Gen0)) + GetValue(select(heapInfo.Gen1)) + GetValue(select(heapInfo.Gen2));
                    ulong percent = value * 100 / allocated;
                    row.Add($"SOH:{percent}%");
                }
                else
                {
                    row.Add(null);
                }

                if (heapInfo.LoH.Allocated != 0)
                {
                    ulong percent = GetValue(select(heapInfo.LoH)) * 100 / heapInfo.LoH.Allocated;
                    row.Add($"LOH:{percent}%");
                }
                else
                {
                    row.Add(null);
                }

                if (heapInfo.PoH.Allocated != 0)
                {
                    ulong percent = GetValue(select(heapInfo.PoH)) * 100 / heapInfo.PoH.Allocated;
                    row.Add($"POH:{percent}%");
                }
                else
                {
                    row.Add(null);
                }
            }

            if (footer)
            {
                output.WriteFooter(row.ToArray());
            }
            else
            {
                output.WriteRow(row.ToArray());
            }
        }

        private static ulong GetValue(object value)
        {
            if (value is ulong ul)
            {
                return ul;
            }

            return 0;
        }

        private static HeapInfo GetTotal(HeapInfo[] heaps)
        {
            HeapInfo total = new();
            foreach (HeapInfo heap in heaps)
            {
                total += heap;
            }

            return total;
        }

        private HeapInfo GetHeapInfo(ClrSubHeap heap)
        {
            HeapInfo result = new()
            {
                Index = heap.Index,
            };

            foreach (ClrSegment seg in heap.Segments)
            {
                if (seg.Kind == GCSegmentKind.Ephemeral)
                {
                    result.Ephemeral.Allocated += seg.ObjectRange.Length;
                    result.Ephemeral.Committed += seg.CommittedMemory.Length;

                    foreach (ClrObject obj in seg.EnumerateObjects(carefully: true))
                    {
                        // Ignore heap corruption
                        if (!obj.IsValid)
                        {
                            continue;
                        }

                        GenerationInfo genInfo = result.GetInfoByGeneration(seg.GetGeneration(obj));
                        if (genInfo is not null)
                        {
                            if (obj.IsFree)
<<<<<<< HEAD
                            {
                                result.Ephemeral.Free += obj.Size;
                                genInfo.Free += obj.Size;
                            }
                            else
                            {
=======
                            {
                                result.Ephemeral.Free += obj.Size;
                                genInfo.Free += obj.Size;
                            }
                            else
                            {
>>>>>>> 1c189ab6
                                genInfo.Allocated += obj.Size;

                                if (IncludeUnreachable && !LiveObjects.IsLive(obj))
                                {
                                    genInfo.Unrooted += obj.Size;
                                }
                            }
                        }
                    }
                }
                else
                {
                    GenerationInfo info = seg.Kind switch
                    {
                        GCSegmentKind.Generation0 => result.Gen0,
                        GCSegmentKind.Generation1 => result.Gen1,
                        GCSegmentKind.Generation2 => result.Gen2,
                        GCSegmentKind.Large => result.LoH,
                        GCSegmentKind.Pinned => result.PoH,
                        GCSegmentKind.Frozen => result.Frozen,
                        _ => null
                    };

                    if (info is not null)
                    {
                        info.Allocated += seg.ObjectRange.Length;
                        info.Committed += seg.CommittedMemory.Length;

                        foreach (ClrObject obj in seg.EnumerateObjects(carefully: true))
                        {
                            // Ignore heap corruption
                            if (!obj.IsValid)
                            {
                                continue;
                            }

                            if (obj.IsFree)
                            {
                                info.Free += obj.Size;
                            }
                            else if (IncludeUnreachable && !LiveObjects.IsLive(obj))
                            {
                                info.Unrooted += obj.Size;
                            }
                        }
                    }
                }
            }

            return result;
        }

        private sealed class HeapInfo
        {
            public int Index;
            public GenerationInfo Ephemeral = new();
            public GenerationInfo Gen0 = new();
            public GenerationInfo Gen1 = new();
            public GenerationInfo Gen2 = new();
            public GenerationInfo LoH = new();
            public GenerationInfo PoH = new();
            public GenerationInfo Frozen = new();

            public static HeapInfo operator +(HeapInfo left, HeapInfo right)
            {
                return new()
                {
                    Index = -1,
                    Ephemeral = left.Ephemeral + right.Ephemeral,
                    Gen0 = left.Gen0 + right.Gen0,
                    Gen1 = left.Gen1 + right.Gen1,
                    Gen2 = left.Gen2 + right.Gen2,
                    LoH = left.LoH + right.LoH,
                    PoH = left.PoH + right.PoH,
                    Frozen = left.Frozen + right.Frozen,
                };
            }

            public GenerationInfo GetInfoByGeneration(Generation gen)
            {
                return gen switch
                {
                    Generation.Generation0 => Gen0,
                    Generation.Generation1 => Gen1,
                    Generation.Generation2 => Gen2,
                    Generation.Large => LoH,
                    Generation.Pinned => PoH,
                    Generation.Frozen => Frozen,
                    _ => null
                };
            }
        }

        private sealed class GenerationInfo
        {
            public ulong Allocated;
            public ulong Free;
            public ulong Unrooted;
            public ulong Committed;

            public static GenerationInfo operator +(GenerationInfo left, GenerationInfo right)
            {
                return new()
                {
                    Allocated = left.Allocated + right.Allocated,
                    Free = left.Free + right.Free,
                    Unrooted = left.Unrooted + right.Unrooted,
                    Committed = left.Committed + right.Committed
                };
            }
        }
    }
}<|MERGE_RESOLUTION|>--- conflicted
+++ resolved
@@ -234,21 +234,12 @@
                         if (genInfo is not null)
                         {
                             if (obj.IsFree)
-<<<<<<< HEAD
                             {
                                 result.Ephemeral.Free += obj.Size;
                                 genInfo.Free += obj.Size;
                             }
                             else
                             {
-=======
-                            {
-                                result.Ephemeral.Free += obj.Size;
-                                genInfo.Free += obj.Size;
-                            }
-                            else
-                            {
->>>>>>> 1c189ab6
                                 genInfo.Allocated += obj.Size;
 
                                 if (IncludeUnreachable && !LiveObjects.IsLive(obj))
