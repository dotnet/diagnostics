﻿// Licensed to the .NET Foundation under one or more agreements.
// The .NET Foundation licenses this file to you under the MIT license.

using System;
using System.Collections.Generic;
using System.Linq;
using Microsoft.Diagnostics.DebugServices;
using Microsoft.Diagnostics.ExtensionCommands.Output;
using Microsoft.Diagnostics.Runtime;
using static Microsoft.Diagnostics.ExtensionCommands.Output.ColumnKind;

namespace Microsoft.Diagnostics.ExtensionCommands
{
    [Command(Name = "gcwhere", Help = "Displays the location in the GC heap of the specified address.")]
    public class GCWhereCommand : CommandBase
    {
        [ServiceImport]
        public ClrRuntime Runtime { get; set; }

        [ServiceImport]
        public IMemoryService MemoryService { get; set; }

        [Argument(Help = "The address on the GC heap to list near objects")]
        public string Address { get; set; }

        public override void Invoke()
        {
            if (!TryParseAddress(Address, out ulong address))
            {
                throw new ArgumentException($"Could not parse address: {Address}");
            }

            // We should only ever find zero or one segments, so the output of the table should only have one entry,
            // but if for some reason the dac reports multiple matching segments (probably due to a bug or inconsistent
            // data), then we do want to print all of those out here.

            ClrSegment[] segments = FindSegments(address).OrderBy(seg => seg.SubHeap.Index).ThenBy(seg => seg.Address).ToArray();
            if (segments.Length == 0)
            {
                Console.WriteLine($"Address {address:x} not found in the managed heap.");
                return;
            }

            Column objectRangeColumn = Range.WithDml(Dml.DumpHeap).GetAppropriateWidth(segments.Select(r => r.ObjectRange));
            Column committedColumn = Range.GetAppropriateWidth(segments.Select(r => r.CommittedMemory));
            Column reservedColumn = Range.GetAppropriateWidth(segments.Select(r => r.ReservedMemory));
            Table output = new(Console, Pointer, IntegerWithoutCommas.WithWidth(6).WithDml(Dml.DumpHeap), DumpHeap, Text.WithWidth(6), objectRangeColumn, committedColumn, reservedColumn);
            output.SetAlignment(Align.Left);
            output.WriteHeader("Address", "Heap", "Segment", "Generation", "Allocated", "Committed", "Reserved");

            foreach (ClrSegment segment in segments)
            {
                string generation;
                if (segment.ReservedMemory.Contains(address))
                {
                    generation = "reserve";
                }
<<<<<<< HEAD
                else
                {
                    generation = segment.GetGeneration(address) switch
                    {
                        Generation.Generation0 => "0",
                        Generation.Generation1 => "1",
                        Generation.Generation2 => "2",
                        Generation.Frozen => "frozen",
                        Generation.Pinned => "pinned",
                        Generation.Large => "large",
                        _ => "???",
                    };
=======
                else
                {
                    generation = segment.GetGeneration(address) switch
                    {
                        Generation.Generation0 => "0",
                        Generation.Generation1 => "1",
                        Generation.Generation2 => "2",
                        Generation.Frozen => "frozen",
                        Generation.Pinned => "pinned",
                        Generation.Large => "large",
                        _ => "???",
                    };
                }

                if (segment.ObjectRange.Contains(address))
                {
                    output.Columns[0] = output.Columns[0].WithDml(Dml.ListNearObj);
                }
                else
                {
                    output.Columns[0] = output.Columns[0].WithDml(null);
>>>>>>> 1c189ab6
                }

                output.WriteRow(address, segment.SubHeap, segment, generation, segment.ObjectRange, segment.CommittedMemory, segment.ReservedMemory);
            }
        }

        private IEnumerable<ClrSegment> FindSegments(ulong address)
        {
            // ClrHeap.GetSegmentByAddress doesn't search for reserve memory
            return Runtime.Heap.Segments.Where(seg => seg.ObjectRange.Contains(address) || seg.CommittedMemory.Contains(address) || seg.ReservedMemory.Contains(address));
        }
    }
}<|MERGE_RESOLUTION|>--- conflicted
+++ resolved
@@ -55,20 +55,6 @@
                 {
                     generation = "reserve";
                 }
-<<<<<<< HEAD
-                else
-                {
-                    generation = segment.GetGeneration(address) switch
-                    {
-                        Generation.Generation0 => "0",
-                        Generation.Generation1 => "1",
-                        Generation.Generation2 => "2",
-                        Generation.Frozen => "frozen",
-                        Generation.Pinned => "pinned",
-                        Generation.Large => "large",
-                        _ => "???",
-                    };
-=======
                 else
                 {
                     generation = segment.GetGeneration(address) switch
@@ -90,7 +76,6 @@
                 else
                 {
                     output.Columns[0] = output.Columns[0].WithDml(null);
->>>>>>> 1c189ab6
                 }
 
                 output.WriteRow(address, segment.SubHeap, segment, generation, segment.ObjectRange, segment.CommittedMemory, segment.ReservedMemory);
