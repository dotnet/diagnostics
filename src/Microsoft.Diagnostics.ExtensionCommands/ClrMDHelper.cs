--- conflicted
+++ resolved
@@ -1,18 +1,13 @@
 ﻿// Licensed to the .NET Foundation under one or more agreements.
 // The .NET Foundation licenses this file to you under the MIT license.
 
-<<<<<<< HEAD
-=======
-using Microsoft.Diagnostics.DebugServices;
-using Microsoft.Diagnostics.Runtime;
-using Microsoft.Diagnostics.Runtime.Interfaces;
->>>>>>> d3f55a0d
 using System;
 using System.Collections.Generic;
 using System.Diagnostics;
 using System.Threading.Tasks;
 using Microsoft.Diagnostics.DebugServices;
 using Microsoft.Diagnostics.Runtime;
+using Microsoft.Diagnostics.Runtime.Interfaces;
 
 namespace Microsoft.Diagnostics.ExtensionCommands
 {
@@ -839,24 +834,9 @@
                     continue;
                 }
 
-<<<<<<< HEAD
-                ulong currentObjectAddress = start;
-                ClrObject currentObject;
-                do
-                {
-                    currentObject = _heap.GetObject(currentObjectAddress);
-                    if (currentObject.Type != null)
-                    {
-                        yield return currentObject;
-                    }
-
-                    currentObjectAddress = segment.GetNextObjectAddress(currentObject);
-                } while (currentObjectAddress > 0 && currentObjectAddress < end);
-=======
                 foreach (ClrObject obj in _heap.EnumerateObjects(new MemoryRange(start, end)))
                     if (obj.IsValid)
                         yield return obj;
->>>>>>> d3f55a0d
             }
         }
 
@@ -1112,14 +1092,8 @@
         {
             const string defaultContent = "?";
 
-<<<<<<< HEAD
-            IAddressableTypedEntity field = obj.GetFieldFrom(propertyName);
-
-            if (field.Type == null && field is ClrObject objectField && objectField.IsNull)
-=======
-            var field = GetFieldFrom(obj, propertyName);
+            IAddressableTypedEntity field = GetFieldFrom(obj, propertyName);
             if (field.Type is ClrType fieldType)
->>>>>>> d3f55a0d
             {
                 if (fieldType.IsString)
                 {
@@ -1149,31 +1123,9 @@
 
                 return defaultContent;
             }
-<<<<<<< HEAD
-            if (field.Type.IsString)
-            {
-                return $"\"{new ClrObject(field.Address, field.Type).AsString()}\"";
-            }
-            else if (field.Type.IsArray)
-            {
-                return $"dumparray {field.Address:x16}";
-            }
-            else if (field.Type.IsObjectReference)
-            {
-                return $"dumpobj {field.Address:x16}";
-            }
-            else if (IsSimpleType(field.Type.Name) && TryGetSimpleValue(obj, field.Type, propertyName, out string simpleValuecontent))
-            {
-                return simpleValuecontent;
-            }
-            else if (field.Type.IsValueType)
-            {
-                return $"dumpvc {field.Type.MethodTable:x16} {field.Address:x16}";
-            }
-=======
->>>>>>> d3f55a0d
             return defaultContent;
         }
+
         private static bool HasSimpleValue(ClrArray items, int index, ClrValueType item, out string content)
         {
             content = null;
