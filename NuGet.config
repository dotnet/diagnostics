--- conflicted
+++ resolved
@@ -7,10 +7,7 @@
     <clear />
     <!--Begin: Package sources managed by Dependency Flow automation. Do not edit the sources below.-->
     <!--  Begin: Package sources from dotnet-dotnet -->
-<<<<<<< HEAD
-=======
     <add key="darc-pub-dotnet-dotnet-f2d1a92" value="https://pkgs.dev.azure.com/dnceng/public/_packaging/darc-pub-dotnet-dotnet-f2d1a92c/nuget/v3/index.json" />
->>>>>>> c887c680
     <!--  End: Package sources from dotnet-dotnet -->
     <!--  Begin: Package sources from dotnet-aspnetcore -->
     <!--  End: Package sources from dotnet-aspnetcore -->
