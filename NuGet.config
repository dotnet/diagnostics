--- conflicted
+++ resolved
@@ -5,19 +5,6 @@
   </solution>
   <packageSources>
     <clear />
-    <!--Begin: Package sources managed by Dependency Flow automation. Do not edit the sources below.-->
-    <!--  Begin: Package sources from dotnet-aspnetcore -->
-<<<<<<< HEAD
-    <!--  End: Package sources from dotnet-aspnetcore -->
-    <!--  Begin: Package sources from dotnet-runtime -->
-=======
-    <add key="darc-pub-dotnet-aspnetcore-f87f8b5" value="https://pkgs.dev.azure.com/dnceng/public/_packaging/darc-pub-dotnet-aspnetcore-f87f8b55/nuget/v3/index.json" />
-    <!--  End: Package sources from dotnet-aspnetcore -->
-    <!--  Begin: Package sources from dotnet-runtime -->
-    <add key="darc-pub-dotnet-runtime-323bf2d" value="https://pkgs.dev.azure.com/dnceng/public/_packaging/darc-pub-dotnet-runtime-323bf2dd/nuget/v3/index.json" />
->>>>>>> 4c0bbfbf
-    <!--  End: Package sources from dotnet-runtime -->
-    <!--End: Package sources managed by Dependency Flow automation. Do not edit the sources above.-->
     <!-- Feeds used in Maestro/Arcade publishing -->
     <add key="dotnet6" value="https://dnceng.pkgs.visualstudio.com/public/_packaging/dotnet6/nuget/v3/index.json" />
     <add key="dotnet6-transport" value="https://dnceng.pkgs.visualstudio.com/public/_packaging/dotnet6-transport/nuget/v3/index.json" />
