<?xml version="1.0" encoding="utf-8"?>
<configuration>
  <solution>
    <add key="disableSourceControlIntegration" value="true" />
  </solution>
  <packageSources>
    <clear />
    <!--Begin: Package sources managed by Dependency Flow automation. Do not edit the sources below.-->
    <!--  Begin: Package sources from dotnet-aspnetcore -->
<<<<<<< HEAD
=======
    <add key="darc-pub-dotnet-aspnetcore-0ceffe0" value="https://pkgs.dev.azure.com/dnceng/public/_packaging/darc-pub-dotnet-aspnetcore-0ceffe0a/nuget/v3/index.json" />
>>>>>>> f0c0170c
    <!--  End: Package sources from dotnet-aspnetcore -->
    <!--  Begin: Package sources from dotnet-runtime -->
    <add key="darc-pub-dotnet-runtime-dc4d2d3" value="https://pkgs.dev.azure.com/dnceng/public/_packaging/darc-pub-dotnet-runtime-dc4d2d34/nuget/v3/index.json" />
    <!--  End: Package sources from dotnet-runtime -->
    <!--End: Package sources managed by Dependency Flow automation. Do not edit the sources above.-->
    <!-- Feeds used in Maestro/Arcade publishing -->
    <add key="dotnet6" value="https://dnceng.pkgs.visualstudio.com/public/_packaging/dotnet6/nuget/v3/index.json" />
    <add key="dotnet6-transport" value="https://dnceng.pkgs.visualstudio.com/public/_packaging/dotnet6-transport/nuget/v3/index.json" />
    <add key="dotnet5" value="https://dnceng.pkgs.visualstudio.com/public/_packaging/dotnet5/nuget/v3/index.json" />
    <add key="dotnet5-transport" value="https://dnceng.pkgs.visualstudio.com/public/_packaging/dotnet5-transport/nuget/v3/index.json" />
    <add key="dotnet-tools" value="https://pkgs.dev.azure.com/dnceng/public/_packaging/dotnet-tools/nuget/v3/index.json" />
    <add key="dotnet-eng" value="https://pkgs.dev.azure.com/dnceng/public/_packaging/dotnet-eng/nuget/v3/index.json" />
    <add key="dotnet-diagnostics-tests" value="https://pkgs.dev.azure.com/dnceng/public/_packaging/dotnet-diagnostics-tests/nuget/v3/index.json" />
    <!-- Standard feeds -->
    <add key="dotnet-public" value="https://pkgs.dev.azure.com/dnceng/public/_packaging/dotnet-public/nuget/v3/index.json" />
  </packageSources>
  <disabledPackageSources />
</configuration><|MERGE_RESOLUTION|>--- conflicted
+++ resolved
@@ -7,10 +7,7 @@
     <clear />
     <!--Begin: Package sources managed by Dependency Flow automation. Do not edit the sources below.-->
     <!--  Begin: Package sources from dotnet-aspnetcore -->
-<<<<<<< HEAD
-=======
     <add key="darc-pub-dotnet-aspnetcore-0ceffe0" value="https://pkgs.dev.azure.com/dnceng/public/_packaging/darc-pub-dotnet-aspnetcore-0ceffe0a/nuget/v3/index.json" />
->>>>>>> f0c0170c
     <!--  End: Package sources from dotnet-aspnetcore -->
     <!--  Begin: Package sources from dotnet-runtime -->
     <add key="darc-pub-dotnet-runtime-dc4d2d3" value="https://pkgs.dev.azure.com/dnceng/public/_packaging/darc-pub-dotnet-runtime-dc4d2d34/nuget/v3/index.json" />
