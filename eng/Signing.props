--- conflicted
+++ resolved
@@ -1,7 +1,6 @@
 <Project>
   <ItemGroup Condition="'$(SignFilesToBundle)' != 'true'">
     <ItemsToSign Include="$(ArtifactsPackagesDir)**\*.zip"/>
-<<<<<<< HEAD
     <ItemsToSign Include="$(ArtifactsDir)bundledtools\**\*.exe" />
   </ItemGroup>
 
@@ -13,9 +12,7 @@
       Condition="'$(SignFilesToBundle)' == 'true'" />
 
   <ItemGroup>
-=======
     <FileSignInfo Include="ParallelStacks.Runtime.dll" CertificateName="3PartySHA2" />
->>>>>>> b08d6e7a
     <FileSignInfo Include="Newtonsoft.Json.dll" CertificateName="3PartySHA2" />
     <FileSignInfo Include="Newtonsoft.Json.Bson.dll" CertificateName="3PartySHA2" />
   </ItemGroup>
