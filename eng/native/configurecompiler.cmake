--- conflicted
+++ resolved
@@ -631,15 +631,11 @@
   add_compile_options($<$<COMPILE_LANGUAGE:C,CXX>:/wd4456>) # declaration of 'identifier' hides previous local declaration
   add_compile_options($<$<COMPILE_LANGUAGE:C,CXX>:/wd4457>) # declaration of 'identifier' hides function parameter
   add_compile_options($<$<COMPILE_LANGUAGE:C,CXX>:/wd4458>) # declaration of 'identifier' hides class member
-<<<<<<< HEAD
-  add_compile_options($<$<COMPILE_LANGUAGE:C,CXX>:/wd4702>) # unreachable code
-=======
   add_compile_options($<$<COMPILE_LANGUAGE:C,CXX>:/wd4459>) # declaration of 'identifier' hides global declaration
   add_compile_options($<$<COMPILE_LANGUAGE:C,CXX>:/wd4463>) # overflow; assigning value to bit-field that can only hold values from low_value to high_value
   add_compile_options($<$<COMPILE_LANGUAGE:C,CXX>:/wd4505>) # unreferenced function with internal linkage has been removed
   add_compile_options($<$<COMPILE_LANGUAGE:C,CXX>:/wd4702>) # unreachable code
   add_compile_options($<$<COMPILE_LANGUAGE:C,CXX>:/wd4706>) # assignment within conditional expression
->>>>>>> d53af5bf
   add_compile_options($<$<COMPILE_LANGUAGE:C,CXX>:/wd4733>) # Inline asm assigning to 'FS:0' : handler not registered as safe handler
   add_compile_options($<$<COMPILE_LANGUAGE:C,CXX>:/wd4815>) # 'var': zero-sized array in stack object will have no elements (unless the object is an aggregate that has been aggregate initialized)
   add_compile_options($<$<COMPILE_LANGUAGE:C,CXX>:/wd4838>) # conversion from 'type_1' to 'type_2' requires a narrowing conversion
@@ -652,30 +648,11 @@
   # Treat Warnings as Errors:
   add_compile_options($<$<COMPILE_LANGUAGE:C,CXX>:/we4007>) # 'main' : must be __cdecl.
   add_compile_options($<$<COMPILE_LANGUAGE:C,CXX>:/we4013>) # 'function' undefined - assuming extern returning int.
-  add_compile_options($<$<COMPILE_LANGUAGE:C,CXX>:/we4018>) # 'expression' : signed/unsigned mismatch
-  add_compile_options($<$<COMPILE_LANGUAGE:C,CXX>:/we4055>) # 'conversion' : from data pointer 'type1' to function pointer 'type2'
   add_compile_options($<$<COMPILE_LANGUAGE:C,CXX>:/we4102>) # "'%$S' : unreferenced label".
-  add_compile_options($<$<COMPILE_LANGUAGE:C,CXX>:/we4146>) # unary minus operator applied to unsigned type, result still unsigned
-  add_compile_options($<$<COMPILE_LANGUAGE:C,CXX>:/we4242>) # 'identifier' : conversion from 'type1' to 'type2', possible loss of data
-  add_compile_options($<$<COMPILE_LANGUAGE:C,CXX>:/we4244>) # 'conversion' conversion from 'type1' to 'type2', possible loss of data
-  add_compile_options($<$<COMPILE_LANGUAGE:C,CXX>:/we4267>) # 'var' : conversion from 'size_t' to 'type', possible loss of data
-  add_compile_options($<$<COMPILE_LANGUAGE:C,CXX>:/we4302>) # 'conversion' : truncation from 'type 1' to 'type 2'
-  add_compile_options($<$<COMPILE_LANGUAGE:C,CXX>:/we4308>) # negative integral constant converted to unsigned type
-  add_compile_options($<$<COMPILE_LANGUAGE:C,CXX>:/we4509>) # nonstandard extension used: 'function' uses SEH and 'object' has destructor
-  add_compile_options($<$<COMPILE_LANGUAGE:C,CXX>:/we4510>) # 'class' : default constructor could not be generated
-  add_compile_options($<$<COMPILE_LANGUAGE:C,CXX>:/we4532>) # 'continue' : jump out of __finally/finally block has undefined behavior during termination handling
-  add_compile_options($<$<COMPILE_LANGUAGE:C,CXX>:/we4533>) # initialization of 'variable' is skipped by 'instruction'
   add_compile_options($<$<COMPILE_LANGUAGE:C,CXX>:/we4551>) # Function call missing argument list.
-  add_compile_options($<$<COMPILE_LANGUAGE:C,CXX>:/we4610>) # object 'class' can never be instantiated - user-defined constructor required
-  add_compile_options($<$<COMPILE_LANGUAGE:C,CXX>:/we4611>) # interaction between 'function' and C++ object destruction is non-portable
+  add_compile_options($<$<COMPILE_LANGUAGE:C,CXX>:/we4700>) # Local used w/o being initialized.
   add_compile_options($<$<COMPILE_LANGUAGE:C,CXX>:/we4640>) # 'instance' : construction of local static object is not thread-safe
-  add_compile_options($<$<COMPILE_LANGUAGE:C,CXX>:/we4700>) # Local used w/o being initialized.
-  add_compile_options($<$<COMPILE_LANGUAGE:C,CXX>:/we4701>) # Potentially uninitialized local variable 'name' used
-  add_compile_options($<$<COMPILE_LANGUAGE:C,CXX>:/we4703>) # Potentially uninitialized local pointer variable 'name' used
-  add_compile_options($<$<COMPILE_LANGUAGE:C,CXX>:/we4789>) # destination of memory copy is too small
   add_compile_options($<$<COMPILE_LANGUAGE:C,CXX>:/we4806>) # Unsafe operation involving type 'bool'.
-  add_compile_options($<$<COMPILE_LANGUAGE:C,CXX>:/we4995>) # 'function': name was marked as #pragma deprecated
-  add_compile_options($<$<COMPILE_LANGUAGE:C,CXX>:/we4996>) # 'function': was declared deprecated also 'std::': Function call with parameters that are potentially unsafe - this call relies on the caller to check that the passed values are correct. To disable this warning, use -D_SCL_SECURE_NO_WARNINGS. See documentation on how to use Visual C++ 'Checked Iterators'
 
   # Set Warning Level 3:
   add_compile_options($<$<COMPILE_LANGUAGE:C,CXX>:/w34092>) # Sizeof returns 'unsigned long'.
