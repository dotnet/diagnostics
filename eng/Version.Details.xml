<Dependencies>
  <Source Uri="https://github.com/dotnet/dotnet" Mapping="diagnostics" Sha="604dfc7f29729283704bee27b1e844c1fa044b9c" BarId="268651" />
  <ProductDependencies>
    <Dependency Name="Microsoft.Diagnostics.Runtime" Version="4.0.0-beta.25261.1">
      <Uri>https://github.com/microsoft/clrmd</Uri>
      <Sha>fd6ccca33b888a5077a477218cac2461b81e8586</Sha>
    </Dependency>
    <Dependency Name="Microsoft.Diagnostics.Runtime.Utilities" Version="4.0.0-beta.25261.1">
      <Uri>https://github.com/microsoft/clrmd</Uri>
      <Sha>fd6ccca33b888a5077a477218cac2461b81e8586</Sha>
    </Dependency>
  </ProductDependencies>
  <ToolsetDependencies>
    <Dependency Name="Microsoft.DotNet.Arcade.Sdk" Version="10.0.0-beta.25266.103">
      <Uri>https://github.com/dotnet/dotnet</Uri>
      <Sha>604dfc7f29729283704bee27b1e844c1fa044b9c</Sha>
    </Dependency>
    <Dependency Name="Microsoft.DotNet.CodeAnalysis" Version="10.0.0-beta.25266.103">
      <Uri>https://github.com/dotnet/dotnet</Uri>
      <Sha>604dfc7f29729283704bee27b1e844c1fa044b9c</Sha>
    </Dependency>
    <Dependency Name="Microsoft.DotNet.RemoteExecutor" Version="7.0.0-beta.22316.2" Pinned="true">
      <Uri>https://github.com/dotnet/arcade</Uri>
      <Sha>ccfe6da198c5f05534863bbb1bff66e830e0c6ab</Sha>
    </Dependency>
    <Dependency Name="Microsoft.NET.Sdk" Version="10.0.100-preview.5.25266.103">
      <Uri>https://github.com/dotnet/dotnet</Uri>
      <Sha>604dfc7f29729283704bee27b1e844c1fa044b9c</Sha>
    </Dependency>
    <Dependency Name="Microsoft.AspNetCore.App.Ref.Internal" Version="10.0.0-preview.5.25266.103">
      <Uri>https://github.com/dotnet/dotnet</Uri>
      <Sha>604dfc7f29729283704bee27b1e844c1fa044b9c</Sha>
    </Dependency>
    <Dependency Name="Microsoft.AspNetCore.App.Ref" Version="10.0.0-preview.5.25266.103">
      <Uri>https://github.com/dotnet/dotnet</Uri>
      <Sha>604dfc7f29729283704bee27b1e844c1fa044b9c</Sha>
    </Dependency>
<<<<<<< HEAD
    <Dependency Name="Microsoft.NETCore.App.Runtime.win-x64" Version="10.0.0-preview.5.25266.103">
      <Uri>https://github.com/dotnet/dotnet</Uri>
      <Sha>604dfc7f29729283704bee27b1e844c1fa044b9c</Sha>
    </Dependency>
    <Dependency Name="VS.Redist.Common.NetCore.SharedFramework.x64.10.0" Version="10.0.0-preview.5.25266.103">
=======
    <Dependency Name="Microsoft.NETCore.Platforms" Version="10.0.0-preview.5.25229.109">
>>>>>>> ce653def
      <Uri>https://github.com/dotnet/dotnet</Uri>
      <Sha>604dfc7f29729283704bee27b1e844c1fa044b9c</Sha>
    </Dependency>
    <Dependency Name="Microsoft.CodeAnalysis" Version="4.11.0-2.24271.11">
      <Uri>https://github.com/dotnet/roslyn</Uri>
      <Sha>40e6b96cad11400acb5b8999057ac8ba748df940</Sha>
    </Dependency>
    <Dependency Name="Microsoft.CodeAnalysis.CSharp" Version="4.11.0-2.24271.11">
      <Uri>https://github.com/dotnet/roslyn</Uri>
      <Sha>40e6b96cad11400acb5b8999057ac8ba748df940</Sha>
    </Dependency>
    <Dependency Name="Microsoft.CodeAnalysis.Analyzers" Version="3.12.0-beta1.24605.1">
      <Uri>https://github.com/dotnet/roslyn-analyzers</Uri>
      <Sha>7f449a5d6f05c6aed77e4abf85aac2ce19f6a2d6</Sha>
    </Dependency>
    <Dependency Name="Microsoft.CodeAnalysis.NetAnalyzers" Version="10.0.0-preview.24605.1">
      <Uri>https://github.com/dotnet/roslyn-analyzers</Uri>
      <Sha>7f449a5d6f05c6aed77e4abf85aac2ce19f6a2d6</Sha>
    </Dependency>
  </ToolsetDependencies>
</Dependencies><|MERGE_RESOLUTION|>--- conflicted
+++ resolved
@@ -35,15 +35,7 @@
       <Uri>https://github.com/dotnet/dotnet</Uri>
       <Sha>604dfc7f29729283704bee27b1e844c1fa044b9c</Sha>
     </Dependency>
-<<<<<<< HEAD
-    <Dependency Name="Microsoft.NETCore.App.Runtime.win-x64" Version="10.0.0-preview.5.25266.103">
-      <Uri>https://github.com/dotnet/dotnet</Uri>
-      <Sha>604dfc7f29729283704bee27b1e844c1fa044b9c</Sha>
-    </Dependency>
-    <Dependency Name="VS.Redist.Common.NetCore.SharedFramework.x64.10.0" Version="10.0.0-preview.5.25266.103">
-=======
-    <Dependency Name="Microsoft.NETCore.Platforms" Version="10.0.0-preview.5.25229.109">
->>>>>>> ce653def
+    <Dependency Name="Microsoft.NETCore.Platforms" Version="10.0.0-preview.5.25266.103">
       <Uri>https://github.com/dotnet/dotnet</Uri>
       <Sha>604dfc7f29729283704bee27b1e844c1fa044b9c</Sha>
     </Dependency>
