--- conflicted
+++ resolved
@@ -1,14 +1,5 @@
 <Dependencies>
   <ProductDependencies>
-<<<<<<< HEAD
-    <Dependency Name="Microsoft.SymbolStore" Version="1.0.328001">
-      <Uri>https://github.com/dotnet/symstore</Uri>
-      <Sha>1ff51a5afa61af820a14b3aa84b401d1a79bc783</Sha>
-    </Dependency>
-    <Dependency Name="Microsoft.Diagnostics.Runtime" Version="2.0.325901">
-      <Uri>https://github.com/microsoft/clrmd</Uri>
-      <Sha>a64d9ac11086f28fbd4b2b2337c19be7826fbfa9</Sha>
-=======
     <Dependency Name="Microsoft.SymbolStore" Version="1.0.342901">
       <Uri>https://github.com/dotnet/symstore</Uri>
       <Sha>fbf50020b283f702567d8fef1c98ebbb261c879c</Sha>
@@ -16,47 +7,18 @@
     <Dependency Name="Microsoft.Diagnostics.Runtime" Version="2.2.332302">
       <Uri>https://github.com/microsoft/clrmd</Uri>
       <Sha>877b2d049d5ff5c5b4182606e397b6c92de090f6</Sha>
->>>>>>> d53af5bf
     </Dependency>
     <Dependency Name="Microsoft.Diagnostics.Runtime.Utilities" Version="2.0.325901">
       <Uri>https://github.com/microsoft/clrmd</Uri>
       <Sha>a64d9ac11086f28fbd4b2b2337c19be7826fbfa9</Sha>
     </Dependency>
-<<<<<<< HEAD
-    <Dependency Name="Microsoft.SourceBuild.Intermediate.source-build-reference-packages" Version="7.0.0-alpha.1.22270.1">
-      <Uri>https://github.com/dotnet/source-build-reference-packages</Uri>
-      <Sha>3dbb19f76474f2f22749b2e64d34c15178381ffb</Sha>
-=======
     <Dependency Name="Microsoft.SourceBuild.Intermediate.source-build-reference-packages" Version="7.0.0-alpha.1.22416.1">
       <Uri>https://github.com/dotnet/source-build-reference-packages</Uri>
       <Sha>c1bc837421e41a673cb30bf670c0cdd83ac09b75</Sha>
->>>>>>> d53af5bf
       <SourceBuild RepoName="source-build-reference-packages" ManagedOnly="true" />
     </Dependency>
   </ProductDependencies>
   <ToolsetDependencies>
-<<<<<<< HEAD
-    <Dependency Name="Microsoft.DotNet.Arcade.Sdk" Version="7.0.0-beta.22276.1">
-      <Uri>https://github.com/dotnet/arcade</Uri>
-      <Sha>b8b67b243ba93bf9b89390c85b4dee034d3c5609</Sha>
-      <SourceBuild RepoName="arcade" ManagedOnly="true" />
-    </Dependency>
-    <Dependency Name="Microsoft.DotNet.RemoteExecutor" Version="7.0.0-beta.22276.1">
-      <Uri>https://github.com/dotnet/arcade</Uri>
-      <Sha>b8b67b243ba93bf9b89390c85b4dee034d3c5609</Sha>
-    </Dependency>
-    <Dependency Name="Microsoft.Dotnet.Sdk.Internal" Version="6.0.106-servicing.22277.1">
-      <Uri>https://github.com/dotnet/installer</Uri>
-      <Sha>0632d08f8d604ed2a9ea697e88991b7f2ec68141</Sha>
-    </Dependency>
-    <Dependency Name="Microsoft.AspNetCore.App.Ref.Internal" Version="6.0.6-servicing.22262.8">
-      <Uri>https://github.com/dotnet/aspnetcore</Uri>
-      <Sha>fac970ded3047f63328ff56f59a874bcabf18126</Sha>
-    </Dependency>
-    <Dependency Name="Microsoft.AspNetCore.App.Ref" Version="6.0.6">
-      <Uri>https://github.com/dotnet/aspnetcore</Uri>
-      <Sha>fac970ded3047f63328ff56f59a874bcabf18126</Sha>
-=======
     <Dependency Name="Microsoft.DotNet.Arcade.Sdk" Version="7.0.0-beta.22426.8">
       <Uri>https://github.com/dotnet/arcade</Uri>
       <Sha>14df52bae2c74fc850a8c40fe68ea5be5cd30116</Sha>
@@ -77,23 +39,14 @@
     <Dependency Name="Microsoft.AspNetCore.App.Ref" Version="7.0.0-rc.2.22429.7">
       <Uri>https://github.com/dotnet/aspnetcore</Uri>
       <Sha>437fd5a8b7bb1ea4ff167b556953da61804ae156</Sha>
->>>>>>> d53af5bf
     </Dependency>
     <Dependency Name="Microsoft.NETCore.App.Runtime.win-x64" Version="7.0.0-rc.2.22428.3">
       <Uri>https://github.com/dotnet/runtime</Uri>
-<<<<<<< HEAD
-      <Sha>a21b9a2dd4c31cf5bd37626562b7612faf21cee6</Sha>
-    </Dependency>
-    <Dependency Name="VS.Redist.Common.NetCore.SharedFramework.x64.6.0" Version="6.0.5-servicing.22213.11">
-      <Uri>https://github.com/dotnet/runtime</Uri>
-      <Sha>a21b9a2dd4c31cf5bd37626562b7612faf21cee6</Sha>
-=======
       <Sha>fe99c441fd6169725366d61d0ba4b8a4d4a11ecf</Sha>
     </Dependency>
     <Dependency Name="VS.Redist.Common.NetCore.SharedFramework.x64.7.0" Version="7.0.0-rc.2.22428.3">
       <Uri>https://github.com/dotnet/runtime</Uri>
       <Sha>fe99c441fd6169725366d61d0ba4b8a4d4a11ecf</Sha>
->>>>>>> d53af5bf
     </Dependency>
   </ToolsetDependencies>
 </Dependencies>