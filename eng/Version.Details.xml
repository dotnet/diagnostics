--- conflicted
+++ resolved
@@ -32,15 +32,6 @@
       <Sha>7f13798e5f567b72ffe63205bf49839245f0f8c1</Sha>
       <SourceBuild RepoName="arcade" ManagedOnly="true" />
     </Dependency>
-<<<<<<< HEAD
-    <Dependency Name="Microsoft.AspNetCore.App.Ref.Internal" Version="6.0.0-rc.1.21403.1">
-      <Uri>https://github.com/dotnet/aspnetcore</Uri>
-      <Sha>8005583f9c5394a27ffda96781771fb8b213d328</Sha>
-    </Dependency>
-    <Dependency Name="Microsoft.AspNetCore.App.Ref" Version="6.0.0-rc.1.21403.1">
-      <Uri>https://github.com/dotnet/aspnetcore</Uri>
-      <Sha>8005583f9c5394a27ffda96781771fb8b213d328</Sha>
-=======
     <Dependency Name="Microsoft.AspNetCore.App.Ref.Internal" Version="6.0.0-rc.1.21404.17">
       <Uri>https://github.com/dotnet/aspnetcore</Uri>
       <Sha>6e4519be6422115e7fa77a588de428fba142357d</Sha>
@@ -48,7 +39,6 @@
     <Dependency Name="Microsoft.AspNetCore.App.Ref" Version="6.0.0-rc.1.21404.17">
       <Uri>https://github.com/dotnet/aspnetcore</Uri>
       <Sha>6e4519be6422115e7fa77a588de428fba142357d</Sha>
->>>>>>> e0cd43a3
     </Dependency>
     <Dependency Name="Microsoft.NETCore.App.Runtime.win-x64" Version="6.0.0-rc.1.21405.1">
       <Uri>https://github.com/dotnet/runtime</Uri>
