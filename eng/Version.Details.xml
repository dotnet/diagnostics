<Dependencies>
  <ProductDependencies>
    <Dependency Name="Microsoft.SymbolStore" Version="1.0.332901">
      <Uri>https://github.com/dotnet/symstore</Uri>
      <Sha>7a38174c009139e04d760086e4f40e4e6ba186b8</Sha>
    </Dependency>
    <Dependency Name="Microsoft.Diagnostics.Runtime" Version="2.2.332302">
      <Uri>https://github.com/microsoft/clrmd</Uri>
      <Sha>877b2d049d5ff5c5b4182606e397b6c92de090f6</Sha>
    </Dependency>
    <Dependency Name="Microsoft.Diagnostics.Runtime.Utilities" Version="2.0.325901">
      <Uri>https://github.com/microsoft/clrmd</Uri>
      <Sha>a64d9ac11086f28fbd4b2b2337c19be7826fbfa9</Sha>
    </Dependency>
    <Dependency Name="Microsoft.SourceBuild.Intermediate.source-build-reference-packages" Version="7.0.0-alpha.1.22327.1">
      <Uri>https://github.com/dotnet/source-build-reference-packages</Uri>
      <Sha>3dbb19f76474f2f22749b2e64d34c15178381ffb</Sha>
      <SourceBuild RepoName="source-build-reference-packages" ManagedOnly="true" />
    </Dependency>
  </ProductDependencies>
  <ToolsetDependencies>
    <Dependency Name="Microsoft.DotNet.Arcade.Sdk" Version="7.0.0-beta.22316.2">
      <Uri>https://github.com/dotnet/arcade</Uri>
      <Sha>ccfe6da198c5f05534863bbb1bff66e830e0c6ab</Sha>
      <SourceBuild RepoName="arcade" ManagedOnly="true" />
    </Dependency>
    <Dependency Name="Microsoft.DotNet.RemoteExecutor" Version="7.0.0-beta.22316.2">
      <Uri>https://github.com/dotnet/arcade</Uri>
      <Sha>ccfe6da198c5f05534863bbb1bff66e830e0c6ab</Sha>
    </Dependency>
<<<<<<< HEAD
    <Dependency Name="Microsoft.Dotnet.Sdk.Internal" Version="7.0.100-preview.7.22351.3">
      <Uri>https://github.com/dotnet/installer</Uri>
      <Sha>be72bcc21bb8275781bac87a17ca08716df9e2eb</Sha>
=======
    <Dependency Name="Microsoft.Dotnet.Sdk.Internal" Version="7.0.100-preview.7.22351.2">
      <Uri>https://github.com/dotnet/installer</Uri>
      <Sha>51211d8d2eb12dfbee4d88d24eff9af26d6b7262</Sha>
>>>>>>> c57efd6c
    </Dependency>
    <Dependency Name="Microsoft.AspNetCore.App.Ref.Internal" Version="7.0.0-preview.7.22330.6">
      <Uri>https://github.com/dotnet/aspnetcore</Uri>
      <Sha>154d0530fb24e142c22b5b737e881f1b7c0c65d3</Sha>
    </Dependency>
    <Dependency Name="Microsoft.AspNetCore.App.Ref" Version="7.0.0-preview.7.22330.6">
      <Uri>https://github.com/dotnet/aspnetcore</Uri>
      <Sha>511eaa8ee5923bf6e33fe86ae424bc79e4723003</Sha>
    </Dependency>
    <Dependency Name="Microsoft.NETCore.App.Runtime.win-x64" Version="7.0.0-preview.6.22329.5">
      <Uri>https://github.com/dotnet/runtime</Uri>
      <Sha>f21ace52e357bbf0019da5c9e42d66705a087235</Sha>
    </Dependency>
    <Dependency Name="VS.Redist.Common.NetCore.SharedFramework.x64.7.0" Version="7.0.0-preview.6.22329.5">
      <Uri>https://github.com/dotnet/runtime</Uri>
      <Sha>f21ace52e357bbf0019da5c9e42d66705a087235</Sha>
    </Dependency>
  </ToolsetDependencies>
</Dependencies><|MERGE_RESOLUTION|>--- conflicted
+++ resolved
@@ -28,15 +28,9 @@
       <Uri>https://github.com/dotnet/arcade</Uri>
       <Sha>ccfe6da198c5f05534863bbb1bff66e830e0c6ab</Sha>
     </Dependency>
-<<<<<<< HEAD
     <Dependency Name="Microsoft.Dotnet.Sdk.Internal" Version="7.0.100-preview.7.22351.3">
       <Uri>https://github.com/dotnet/installer</Uri>
       <Sha>be72bcc21bb8275781bac87a17ca08716df9e2eb</Sha>
-=======
-    <Dependency Name="Microsoft.Dotnet.Sdk.Internal" Version="7.0.100-preview.7.22351.2">
-      <Uri>https://github.com/dotnet/installer</Uri>
-      <Sha>51211d8d2eb12dfbee4d88d24eff9af26d6b7262</Sha>
->>>>>>> c57efd6c
     </Dependency>
     <Dependency Name="Microsoft.AspNetCore.App.Ref.Internal" Version="7.0.0-preview.7.22330.6">
       <Uri>https://github.com/dotnet/aspnetcore</Uri>
