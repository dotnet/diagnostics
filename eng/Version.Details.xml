--- conflicted
+++ resolved
@@ -43,35 +43,31 @@
       <Uri>https://github.com/dotnet/dotnet</Uri>
       <Sha>eaa19c281d34580a8168cff9ce1e7337da8bfe4f</Sha>
     </Dependency>
-<<<<<<< HEAD
-    <Dependency Name="runtime.win-x64.Microsoft.DotNet.Cdac.Transport" Version="10.0.100-preview.7.25351.105">
+    <Dependency Name="runtime.win-x64.Microsoft.DotNet.Cdac.Transport" Version="10.0.100-preview.7.25351.106">
       <Uri>https://github.com/dotnet/dotnet</Uri>
-      <Sha>df4663b92c2f2d25b66e44524478d9016c812949</Sha>
+      <Sha>eaa19c281d34580a8168cff9ce1e7337da8bfe4f</Sha>
     </Dependency>
-    <Dependency Name="runtime.win-arm64.Microsoft.DotNet.Cdac.Transport" Version="10.0.100-preview.7.25351.105">
+    <Dependency Name="runtime.win-arm64.Microsoft.DotNet.Cdac.Transport" Version="10.0.100-preview.7.25351.106">
       <Uri>https://github.com/dotnet/dotnet</Uri>
-      <Sha>df4663b92c2f2d25b66e44524478d9016c812949</Sha>
+      <Sha>eaa19c281d34580a8168cff9ce1e7337da8bfe4f</Sha>
     </Dependency>
-    <Dependency Name="runtime.linux-x64.Microsoft.DotNet.Cdac.Transport" Version="10.0.100-preview.7.25351.105">
+    <Dependency Name="runtime.linux-x64.Microsoft.DotNet.Cdac.Transport" Version="10.0.100-preview.7.25351.106">
       <Uri>https://github.com/dotnet/dotnet</Uri>
-      <Sha>df4663b92c2f2d25b66e44524478d9016c812949</Sha>
+      <Sha>eaa19c281d34580a8168cff9ce1e7337da8bfe4f</Sha>
     </Dependency>
-    <Dependency Name="runtime.linux-arm64.Microsoft.DotNet.Cdac.Transport" Version="10.0.100-preview.7.25351.105">
+    <Dependency Name="runtime.linux-arm64.Microsoft.DotNet.Cdac.Transport" Version="10.0.100-preview.7.25351.106">
       <Uri>https://github.com/dotnet/dotnet</Uri>
-      <Sha>df4663b92c2f2d25b66e44524478d9016c812949</Sha>
+      <Sha>eaa19c281d34580a8168cff9ce1e7337da8bfe4f</Sha>
     </Dependency>
-    <Dependency Name="runtime.osx-x64.Microsoft.DotNet.Cdac.Transport" Version="10.0.100-preview.7.25351.105">
+    <Dependency Name="runtime.osx-x64.Microsoft.DotNet.Cdac.Transport" Version="10.0.100-preview.7.25351.106">
       <Uri>https://github.com/dotnet/dotnet</Uri>
-      <Sha>df4663b92c2f2d25b66e44524478d9016c812949</Sha>
+      <Sha>eaa19c281d34580a8168cff9ce1e7337da8bfe4f</Sha>
     </Dependency>
-    <Dependency Name="runtime.osx-arm64.Microsoft.DotNet.Cdac.Transport" Version="10.0.100-preview.7.25351.105">
+    <Dependency Name="runtime.osx-arm64.Microsoft.DotNet.Cdac.Transport" Version="10.0.100-preview.7.25351.106">
       <Uri>https://github.com/dotnet/dotnet</Uri>
-      <Sha>df4663b92c2f2d25b66e44524478d9016c812949</Sha>
+      <Sha>eaa19c281d34580a8168cff9ce1e7337da8bfe4f</Sha>
     </Dependency>
-    <Dependency Name="Microsoft.CodeAnalysis" Version="5.0.0-1.25351.105">
-=======
     <Dependency Name="Microsoft.CodeAnalysis" Version="5.0.0-1.25351.106">
->>>>>>> 4e54d322
       <Uri>https://github.com/dotnet/dotnet</Uri>
       <Sha>eaa19c281d34580a8168cff9ce1e7337da8bfe4f</Sha>
     </Dependency>
