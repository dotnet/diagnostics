<Dependencies>
  <ProductDependencies>
    <Dependency Name="Microsoft.Diagnostics.Runtime" Version="4.0.0-beta.25162.1">
      <Uri>https://github.com/microsoft/clrmd</Uri>
      <Sha>3bbceb5b74c7a30a6a61581721e44b1380a96faa</Sha>
    </Dependency>
    <Dependency Name="Microsoft.Diagnostics.Runtime.Utilities" Version="4.0.0-beta.25162.1">
      <Uri>https://github.com/microsoft/clrmd</Uri>
      <Sha>3bbceb5b74c7a30a6a61581721e44b1380a96faa</Sha>
    </Dependency>
  </ProductDependencies>
  <ToolsetDependencies>
    <Dependency Name="Microsoft.DotNet.Arcade.Sdk" Version="10.0.0-beta.25157.1">
      <Uri>https://github.com/dotnet/arcade</Uri>
      <Sha>1ec6078c26e4a60b77d8fe64881491cd28335a08</Sha>
    </Dependency>
    <!-- Intermediate is necessary for source build. -->
    <Dependency Name="Microsoft.SourceBuild.Intermediate.arcade" Version="10.0.0-beta.25157.1">
      <Uri>https://github.com/dotnet/arcade</Uri>
      <Sha>1ec6078c26e4a60b77d8fe64881491cd28335a08</Sha>
      <SourceBuild RepoName="arcade" ManagedOnly="true" />
    </Dependency>
    <Dependency Name="Microsoft.DotNet.CodeAnalysis" Version="10.0.0-beta.25157.1">
      <Uri>https://github.com/dotnet/arcade</Uri>
      <Sha>1ec6078c26e4a60b77d8fe64881491cd28335a08</Sha>
    </Dependency>
    <Dependency Name="Microsoft.DotNet.RemoteExecutor" Version="7.0.0-beta.22316.2" Pinned="true">
      <Uri>https://github.com/dotnet/arcade</Uri>
      <Sha>ccfe6da198c5f05534863bbb1bff66e830e0c6ab</Sha>
    </Dependency>
    <Dependency Name="Microsoft.NET.Sdk" Version="10.0.100-preview.3.25159.6">
      <Uri>https://github.com/dotnet/sdk</Uri>
      <Sha>bf19cbbae5fdf176cd4f13bca559133021779846</Sha>
    </Dependency>
<<<<<<< HEAD
    <Dependency Name="Microsoft.AspNetCore.App.Ref.Internal" Version="10.0.0-preview.3.25162.8">
      <Uri>https://github.com/dotnet/aspnetcore</Uri>
      <Sha>e6d943297f981ae68003b215f0cee66891cdf8ae</Sha>
    </Dependency>
    <Dependency Name="Microsoft.AspNetCore.App.Ref" Version="10.0.0-preview.3.25162.8">
      <Uri>https://github.com/dotnet/aspnetcore</Uri>
      <Sha>e6d943297f981ae68003b215f0cee66891cdf8ae</Sha>
=======
    <Dependency Name="Microsoft.AspNetCore.App.Ref.Internal" Version="10.0.0-preview.3.25163.10">
      <Uri>https://github.com/dotnet/aspnetcore</Uri>
      <Sha>f3555640d3b0d049856947c4f2bd0b869adf5c5e</Sha>
    </Dependency>
    <Dependency Name="Microsoft.AspNetCore.App.Ref" Version="10.0.0-preview.3.25163.10">
      <Uri>https://github.com/dotnet/aspnetcore</Uri>
      <Sha>f3555640d3b0d049856947c4f2bd0b869adf5c5e</Sha>
>>>>>>> 274c2a0a
    </Dependency>
    <Dependency Name="Microsoft.NETCore.App.Runtime.win-x64" Version="10.0.0-preview.3.25153.8">
      <Uri>https://github.com/dotnet/runtime</Uri>
      <Sha>3cf22b78d833dbac3d7e32f32406419bcb7511c0</Sha>
    </Dependency>
    <Dependency Name="VS.Redist.Common.NetCore.SharedFramework.x64.10.0" Version="10.0.0-preview.3.25153.8">
      <Uri>https://github.com/dotnet/runtime</Uri>
      <Sha>3cf22b78d833dbac3d7e32f32406419bcb7511c0</Sha>
    </Dependency>
    <!-- Intermediate is necessary for source build. -->
    <Dependency Name="Microsoft.SourceBuild.Intermediate.source-build-reference-packages" Version="10.0.616304">
      <Uri>https://github.com/dotnet/source-build-reference-packages</Uri>
      <Sha>cac4d021768f34079c30570518ece6af317cbab8</Sha>
      <SourceBuild RepoName="source-build-reference-packages" ManagedOnly="true" />
    </Dependency>
    <Dependency Name="Microsoft.CodeAnalysis" Version="4.11.0-2.24271.11">
      <Uri>https://github.com/dotnet/roslyn</Uri>
      <Sha>40e6b96cad11400acb5b8999057ac8ba748df940</Sha>
    </Dependency>
    <Dependency Name="Microsoft.CodeAnalysis.CSharp" Version="4.11.0-2.24271.11">
      <Uri>https://github.com/dotnet/roslyn</Uri>
      <Sha>40e6b96cad11400acb5b8999057ac8ba748df940</Sha>
    </Dependency>
    <Dependency Name="Microsoft.CodeAnalysis.Analyzers" Version="3.12.0-beta1.24605.1">
      <Uri>https://github.com/dotnet/roslyn-analyzers</Uri>
      <Sha>7f449a5d6f05c6aed77e4abf85aac2ce19f6a2d6</Sha>
    </Dependency>
    <Dependency Name="Microsoft.CodeAnalysis.NetAnalyzers" Version="10.0.0-preview.24605.1">
      <Uri>https://github.com/dotnet/roslyn-analyzers</Uri>
      <Sha>7f449a5d6f05c6aed77e4abf85aac2ce19f6a2d6</Sha>
    </Dependency>
  </ToolsetDependencies>
</Dependencies><|MERGE_RESOLUTION|>--- conflicted
+++ resolved
@@ -32,15 +32,6 @@
       <Uri>https://github.com/dotnet/sdk</Uri>
       <Sha>bf19cbbae5fdf176cd4f13bca559133021779846</Sha>
     </Dependency>
-<<<<<<< HEAD
-    <Dependency Name="Microsoft.AspNetCore.App.Ref.Internal" Version="10.0.0-preview.3.25162.8">
-      <Uri>https://github.com/dotnet/aspnetcore</Uri>
-      <Sha>e6d943297f981ae68003b215f0cee66891cdf8ae</Sha>
-    </Dependency>
-    <Dependency Name="Microsoft.AspNetCore.App.Ref" Version="10.0.0-preview.3.25162.8">
-      <Uri>https://github.com/dotnet/aspnetcore</Uri>
-      <Sha>e6d943297f981ae68003b215f0cee66891cdf8ae</Sha>
-=======
     <Dependency Name="Microsoft.AspNetCore.App.Ref.Internal" Version="10.0.0-preview.3.25163.10">
       <Uri>https://github.com/dotnet/aspnetcore</Uri>
       <Sha>f3555640d3b0d049856947c4f2bd0b869adf5c5e</Sha>
@@ -48,7 +39,6 @@
     <Dependency Name="Microsoft.AspNetCore.App.Ref" Version="10.0.0-preview.3.25163.10">
       <Uri>https://github.com/dotnet/aspnetcore</Uri>
       <Sha>f3555640d3b0d049856947c4f2bd0b869adf5c5e</Sha>
->>>>>>> 274c2a0a
     </Dependency>
     <Dependency Name="Microsoft.NETCore.App.Runtime.win-x64" Version="10.0.0-preview.3.25153.8">
       <Uri>https://github.com/dotnet/runtime</Uri>
