--- conflicted
+++ resolved
@@ -39,7 +39,6 @@
       <Uri>https://github.com/dotnet/aspnetcore</Uri>
       <Sha>dba677f5fbf85666aac3009b16e5c05d93ec63ca</Sha>
     </Dependency>
-<<<<<<< HEAD
     <Dependency Name="Microsoft.NETCore.App.Runtime.win-x64" Version="8.0.0-preview.5.23268.1">
       <Uri>https://github.com/dotnet/runtime</Uri>
       <Sha>0096ba52e8c86e4d712013f6330a9b8a6496a1e0</Sha>
@@ -47,15 +46,6 @@
     <Dependency Name="VS.Redist.Common.NetCore.SharedFramework.x64.8.0" Version="8.0.0-preview.5.23268.1">
       <Uri>https://github.com/dotnet/runtime</Uri>
       <Sha>0096ba52e8c86e4d712013f6330a9b8a6496a1e0</Sha>
-=======
-    <Dependency Name="Microsoft.NETCore.App.Runtime.win-x64" Version="8.0.0-preview.5.23265.1">
-      <Uri>https://github.com/dotnet/runtime</Uri>
-      <Sha>4c0f2e7bd4cb86917e362052e0642df600984b6c</Sha>
-    </Dependency>
-    <Dependency Name="VS.Redist.Common.NetCore.SharedFramework.x64.8.0" Version="8.0.0-preview.5.23265.1">
-      <Uri>https://github.com/dotnet/runtime</Uri>
-      <Sha>4c0f2e7bd4cb86917e362052e0642df600984b6c</Sha>
->>>>>>> dc4d0754
     </Dependency>
     <Dependency Name="Microsoft.SourceBuild.Intermediate.source-build-reference-packages" Version="8.0.0-alpha.1.23266.4">
       <Uri>https://github.com/dotnet/source-build-reference-packages</Uri>
