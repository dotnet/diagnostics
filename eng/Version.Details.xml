<Dependencies>
  <ProductDependencies>
    <Dependency Name="Microsoft.SymbolStore" Version="1.0.511901">
      <Uri>https://github.com/dotnet/symstore</Uri>
      <Sha>96a152a28e86ecc5c68ec9a73e02bb1e93163338</Sha>
    </Dependency>
    <Dependency Name="Microsoft.Diagnostics.Runtime" Version="3.1.506101">
      <Uri>https://github.com/microsoft/clrmd</Uri>
      <Sha>437022b361da20cf5f02d401a01c5e2c6c366097</Sha>
    </Dependency>
    <Dependency Name="Microsoft.Diagnostics.Runtime.Utilities" Version="3.1.506101">
      <Uri>https://github.com/microsoft/clrmd</Uri>
      <Sha>437022b361da20cf5f02d401a01c5e2c6c366097</Sha>
    </Dependency>
  </ProductDependencies>
  <ToolsetDependencies>
    <Dependency Name="Microsoft.DotNet.Arcade.Sdk" Version="9.0.0-beta.24114.1">
      <Uri>https://github.com/dotnet/arcade</Uri>
      <Sha>d5b02a4900c4d521cb48b8f0d7e3f28175268f7c</Sha>
    </Dependency>
    <!-- Intermediate is necessary for source build. -->
    <Dependency Name="Microsoft.SourceBuild.Intermediate.arcade" Version="9.0.0-beta.24114.1">
      <Uri>https://github.com/dotnet/arcade</Uri>
      <Sha>d5b02a4900c4d521cb48b8f0d7e3f28175268f7c</Sha>
      <SourceBuild RepoName="arcade" ManagedOnly="true" />
    </Dependency>
    <Dependency Name="Microsoft.DotNet.CodeAnalysis" Version="9.0.0-beta.24114.1">
      <Uri>https://github.com/dotnet/arcade</Uri>
      <Sha>d5b02a4900c4d521cb48b8f0d7e3f28175268f7c</Sha>
    </Dependency>
    <Dependency Name="Microsoft.DotNet.RemoteExecutor" Version="7.0.0-beta.22316.2" Pinned="true">
      <Uri>https://github.com/dotnet/arcade</Uri>
      <Sha>ccfe6da198c5f05534863bbb1bff66e830e0c6ab</Sha>
    </Dependency>
    <Dependency Name="Microsoft.Dotnet.Sdk.Internal" Version="9.0.100-preview.2.24116.21">
      <Uri>https://github.com/dotnet/installer</Uri>
      <Sha>e6b3ff2dff85b43bd3a323e7c0bac4f1f58ccd62</Sha>
    </Dependency>
    <Dependency Name="Microsoft.AspNetCore.App.Ref.Internal" Version="8.0.0-rtm.23524.15">
      <Uri>https://github.com/dotnet/aspnetcore</Uri>
      <Sha>815eb281ecad13eb69cf50516ac7f534b947f2b0</Sha>
    </Dependency>
    <Dependency Name="Microsoft.AspNetCore.App.Ref" Version="8.0.0-rtm.23524.15">
      <Uri>https://github.com/dotnet/aspnetcore</Uri>
      <Sha>815eb281ecad13eb69cf50516ac7f534b947f2b0</Sha>
    </Dependency>
    <Dependency Name="Microsoft.NETCore.App.Runtime.win-x64" Version="8.0.0">
      <Uri>https://github.com/dotnet/runtime</Uri>
      <Sha>59edaad404d1b8e47080015ae8d0787f94c970df</Sha>
    </Dependency>
    <Dependency Name="VS.Redist.Common.NetCore.SharedFramework.x64.8.0" Version="8.0.0-rtm.23524.7">
      <Uri>https://github.com/dotnet/runtime</Uri>
      <Sha>59edaad404d1b8e47080015ae8d0787f94c970df</Sha>
    </Dependency>
<<<<<<< HEAD
    <Dependency Name="Microsoft.SourceBuild.Intermediate.source-build-reference-packages" Version="9.0.0-alpha.1.24112.3">
      <Uri>https://github.com/dotnet/source-build-reference-packages</Uri>
      <Sha>077e8b17dd9c98ed2968100688d9f474fd5ba514</Sha>
=======
    <!-- Intermediate is necessary for source build. -->
    <Dependency Name="Microsoft.SourceBuild.Intermediate.source-build-reference-packages" Version="9.0.0-alpha.1.24119.1">
      <Uri>https://github.com/dotnet/source-build-reference-packages</Uri>
      <Sha>539af5d8ae183d4fe61e8b2f8f4a8505c8a765a7</Sha>
>>>>>>> e1bda90d
      <SourceBuild RepoName="source-build-reference-packages" ManagedOnly="true" />
    </Dependency>
    <Dependency Name="Microsoft.CodeAnalysis" Version="4.6.0-1.23073.4">
      <Uri>https://github.com/dotnet/roslyn</Uri>
      <Sha>6acaa7b7c0efea8ea292ca26888c0346fbf8b0c1</Sha>
    </Dependency>
    <Dependency Name="Microsoft.CodeAnalysis.CSharp" Version="4.6.0-1.23073.4">
      <Uri>https://github.com/dotnet/roslyn</Uri>
      <Sha>6acaa7b7c0efea8ea292ca26888c0346fbf8b0c1</Sha>
    </Dependency>
    <Dependency Name="Microsoft.CodeAnalysis.Analyzers" Version="3.11.0-beta1.23420.2">
      <Uri>https://github.com/dotnet/roslyn-analyzers</Uri>
      <Sha>76d99c5f3e11f0600fae074270c0d89042c360f0</Sha>
    </Dependency>
    <Dependency Name="Microsoft.CodeAnalysis.NetAnalyzers" Version="8.0.0-preview.23420.2">
      <Uri>https://github.com/dotnet/roslyn-analyzers</Uri>
      <Sha>76d99c5f3e11f0600fae074270c0d89042c360f0</Sha>
    </Dependency>
  </ToolsetDependencies>
</Dependencies><|MERGE_RESOLUTION|>--- conflicted
+++ resolved
@@ -52,16 +52,10 @@
       <Uri>https://github.com/dotnet/runtime</Uri>
       <Sha>59edaad404d1b8e47080015ae8d0787f94c970df</Sha>
     </Dependency>
-<<<<<<< HEAD
-    <Dependency Name="Microsoft.SourceBuild.Intermediate.source-build-reference-packages" Version="9.0.0-alpha.1.24112.3">
-      <Uri>https://github.com/dotnet/source-build-reference-packages</Uri>
-      <Sha>077e8b17dd9c98ed2968100688d9f474fd5ba514</Sha>
-=======
     <!-- Intermediate is necessary for source build. -->
     <Dependency Name="Microsoft.SourceBuild.Intermediate.source-build-reference-packages" Version="9.0.0-alpha.1.24119.1">
       <Uri>https://github.com/dotnet/source-build-reference-packages</Uri>
       <Sha>539af5d8ae183d4fe61e8b2f8f4a8505c8a765a7</Sha>
->>>>>>> e1bda90d
       <SourceBuild RepoName="source-build-reference-packages" ManagedOnly="true" />
     </Dependency>
     <Dependency Name="Microsoft.CodeAnalysis" Version="4.6.0-1.23073.4">
