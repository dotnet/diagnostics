<Dependencies>
  <ProductDependencies>
    <Dependency Name="System.CommandLine.Experimental" Version="&gt;0.2.0-alpha.19213.1">
      <Uri>https://github.com/dotnet/command-line-api</Uri>
      <Sha>166610c56ff732093f0145a2911d4f6c40b786da</Sha>
    </Dependency>
    <Dependency Name="Microsoft.DotNet.RemoteExecutor" Version="6.0.0-beta.20552.5">
      <Uri>https://github.com/dotnet/arcade</Uri>
      <Sha>72b28b7e023d4c3fffa0a0b9748a7d4e8cc799be</Sha>
    </Dependency>
    <Dependency Name="Microsoft.SymbolStore" Version="1.0.156301">
      <Uri>https://github.com/dotnet/symstore</Uri>
      <Sha>3e54261e6c25eaa5ef8b7e301227db6862e9a751</Sha>
    </Dependency>
    <Dependency Name="Microsoft.Diagnostics.Runtime" Version="2.0.151902">
      <Uri>https://github.com/Microsoft/clrmd</Uri>
      <Sha>9b1dffa13ddaecd7bc942fe5081deb6e570f3884</Sha>
    </Dependency>
    <Dependency Name="Microsoft.Diagnostics.Runtime.Utilities" Version="2.0.151902">
      <Uri>https://github.com/Microsoft/clrmd</Uri>
      <Sha>9b1dffa13ddaecd7bc942fe5081deb6e570f3884</Sha>
    </Dependency>
    <Dependency Name="Microsoft.Dotnet.Sdk.Internal" Version="5.0.100-rc.2.20480.7">
      <Uri>https://github.com/dotnet/installer</Uri>
      <Sha>53e0c8c7f9c65a13c17f58135557665a5a0c15b1</Sha>
    </Dependency>
  </ProductDependencies>
  <ToolsetDependencies>
    <Dependency Name="Microsoft.DotNet.Arcade.Sdk" Version="6.0.0-beta.20552.5">
      <Uri>https://github.com/dotnet/arcade</Uri>
      <Sha>72b28b7e023d4c3fffa0a0b9748a7d4e8cc799be</Sha>
    </Dependency>
    <Dependency Name="Microsoft.AspNetCore.App.Ref.Internal" Version="5.0.0-rtm.20517.7">
      <Uri>https://github.com/dotnet/aspnetcore</Uri>
      <Sha>c7d42cf37bfc928bfae6c4ddaff0749fbb2fb9f2</Sha>
    </Dependency>
    <Dependency Name="Microsoft.AspNetCore.App.Ref" Version="5.0.0-rc.2.20475.17">
      <Uri>https://github.com/dotnet/aspnetcore</Uri>
      <Sha>25bd01f17d5f01fc78bea5eb5308b2c0d79e2889</Sha>
    </Dependency>
<<<<<<< HEAD
    <Dependency Name="VS.Redist.Common.NetCore.SharedFramework.x64.5.0" Version="5.0.0-rtm.20529.3">
=======
    <Dependency Name="Microsoft.NETCore.App" Version="5.0.0-rtm.20563.12">
>>>>>>> cc6b32b4
      <Uri>https://github.com/dotnet/runtime</Uri>
      <Sha>bfc49945c0bedeffe01bb5d6f3c217dad207d0d8</Sha>
    </Dependency>
    <Dependency Name="Microsoft.NETCore.App.Runtime.win-x64" Version="5.0.0">
      <Uri>https://github.com/dotnet/runtime</Uri>
      <Sha>bfc49945c0bedeffe01bb5d6f3c217dad207d0d8</Sha>
    </Dependency>
  </ToolsetDependencies>
</Dependencies><|MERGE_RESOLUTION|>--- conflicted
+++ resolved
@@ -38,11 +38,7 @@
       <Uri>https://github.com/dotnet/aspnetcore</Uri>
       <Sha>25bd01f17d5f01fc78bea5eb5308b2c0d79e2889</Sha>
     </Dependency>
-<<<<<<< HEAD
-    <Dependency Name="VS.Redist.Common.NetCore.SharedFramework.x64.5.0" Version="5.0.0-rtm.20529.3">
-=======
-    <Dependency Name="Microsoft.NETCore.App" Version="5.0.0-rtm.20563.12">
->>>>>>> cc6b32b4
+    <Dependency Name="VS.Redist.Common.NetCore.SharedFramework.x64.5.0" Version="5.0.0-rtm.20563.12">
       <Uri>https://github.com/dotnet/runtime</Uri>
       <Sha>bfc49945c0bedeffe01bb5d6f3c217dad207d0d8</Sha>
     </Dependency>
