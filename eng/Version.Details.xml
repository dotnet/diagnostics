--- conflicted
+++ resolved
@@ -43,35 +43,31 @@
       <Uri>https://github.com/dotnet/dotnet</Uri>
       <Sha>7cd445ec6160e1edbe0c96caa5aa395822403d7f</Sha>
     </Dependency>
-<<<<<<< HEAD
-    <Dependency Name="runtime.win-x64.Microsoft.DotNet.Cdac.Transport" Version="10.0.0-preview.5.25261.1">
-      <Uri>https://github.com/dotnet/runtime</Uri>
-      <Sha>c4bc9b0821921ec58eeaf0ab923d291259165dd9</Sha>
+    <Dependency Name="runtime.win-x64.Microsoft.DotNet.Cdac.Transport" Version="10.0.100-preview.7.25325.106">
+      <Uri>https://github.com/dotnet/dotnet</Uri>
+      <Sha>7cd445ec6160e1edbe0c96caa5aa395822403d7f</Sha>
     </Dependency>
-    <Dependency Name="runtime.win-arm64.Microsoft.DotNet.Cdac.Transport" Version="10.0.0-preview.5.25261.1">
-      <Uri>https://github.com/dotnet/runtime</Uri>
-      <Sha>c4bc9b0821921ec58eeaf0ab923d291259165dd9</Sha>
+    <Dependency Name="runtime.win-arm64.Microsoft.DotNet.Cdac.Transport" Version="10.0.100-preview.7.25325.106">
+      <Uri>https://github.com/dotnet/dotnet</Uri>
+      <Sha>7cd445ec6160e1edbe0c96caa5aa395822403d7f</Sha>
     </Dependency>
-    <Dependency Name="runtime.linux-x64.Microsoft.DotNet.Cdac.Transport" Version="10.0.0-preview.5.25261.1">
-      <Uri>https://github.com/dotnet/runtime</Uri>
-      <Sha>c4bc9b0821921ec58eeaf0ab923d291259165dd9</Sha>
+    <Dependency Name="runtime.linux-x64.Microsoft.DotNet.Cdac.Transport" Version="10.0.100-preview.7.25325.106">
+      <Uri>https://github.com/dotnet/dotnet</Uri>
+      <Sha>7cd445ec6160e1edbe0c96caa5aa395822403d7f</Sha>
     </Dependency>
-    <Dependency Name="runtime.linux-arm64.Microsoft.DotNet.Cdac.Transport" Version="10.0.0-preview.5.25261.1">
-      <Uri>https://github.com/dotnet/runtime</Uri>
-      <Sha>c4bc9b0821921ec58eeaf0ab923d291259165dd9</Sha>
+    <Dependency Name="runtime.linux-arm64.Microsoft.DotNet.Cdac.Transport" Version="10.0.100-preview.7.25325.106">
+      <Uri>https://github.com/dotnet/dotnet</Uri>
+      <Sha>7cd445ec6160e1edbe0c96caa5aa395822403d7f</Sha>
     </Dependency>
-    <Dependency Name="runtime.osx-x64.Microsoft.DotNet.Cdac.Transport" Version="10.0.0-preview.5.25260.104">
-      <Uri>https://github.com/dotnet/runtime</Uri>
-      <Sha>c4bc9b0821921ec58eeaf0ab923d291259165dd9</Sha>
+    <Dependency Name="runtime.osx-x64.Microsoft.DotNet.Cdac.Transport" Version="10.0.100-preview.7.25325.106">
+      <Uri>https://github.com/dotnet/dotnet</Uri>
+      <Sha>7cd445ec6160e1edbe0c96caa5aa395822403d7f</Sha>
     </Dependency>
-    <Dependency Name="runtime.osx-arm64.Microsoft.DotNet.Cdac.Transport" Version="10.0.0-preview.5.25260.104">
-      <Uri>https://github.com/dotnet/runtime</Uri>
-      <Sha>c4bc9b0821921ec58eeaf0ab923d291259165dd9</Sha>
+    <Dependency Name="runtime.osx-arm64.Microsoft.DotNet.Cdac.Transport" Version="10.0.100-preview.7.25325.106">
+      <Uri>https://github.com/dotnet/dotnet</Uri>
+      <Sha>7cd445ec6160e1edbe0c96caa5aa395822403d7f</Sha>
     </Dependency>
-    <Dependency Name="Microsoft.CodeAnalysis" Version="5.0.0-1.25276.103">
-=======
     <Dependency Name="Microsoft.CodeAnalysis" Version="5.0.0-1.25325.106">
->>>>>>> f903b9dc
       <Uri>https://github.com/dotnet/dotnet</Uri>
       <Sha>7cd445ec6160e1edbe0c96caa5aa395822403d7f</Sha>
     </Dependency>
