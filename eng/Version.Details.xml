--- conflicted
+++ resolved
@@ -52,12 +52,8 @@
       <Uri>https://github.com/dotnet/runtime</Uri>
       <Sha>59edaad404d1b8e47080015ae8d0787f94c970df</Sha>
     </Dependency>
-<<<<<<< HEAD
     <!-- Intermediate is necessary for source build. -->
-    <Dependency Name="Microsoft.SourceBuild.Intermediate.source-build-reference-packages" Version="9.0.0-alpha.1.24080.1">
-=======
     <Dependency Name="Microsoft.SourceBuild.Intermediate.source-build-reference-packages" Version="9.0.0-alpha.1.24101.2">
->>>>>>> 42235cac
       <Uri>https://github.com/dotnet/source-build-reference-packages</Uri>
       <Sha>69b60d2af1775f374c91b3e52da02de6b7de1943</Sha>
       <SourceBuild RepoName="source-build-reference-packages" ManagedOnly="true" />
