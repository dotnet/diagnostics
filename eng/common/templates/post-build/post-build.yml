--- conflicted
+++ resolved
@@ -263,11 +263,7 @@
         # If it's not devdiv, it's dnceng
         ${{ else }}:
           name: NetCore1ESPool-Internal
-<<<<<<< HEAD
-          demands: ImageOverride -equals Build.Server.Amd64.VS2019
-=======
-          demands: ImageOverride -equals windows.vs2019.amd64
->>>>>>> d53af5bf
+          demands: ImageOverride -equals windows.vs2019.amd64
       steps:
         - template: setup-maestro-vars.yml
           parameters:
