--- conflicted
+++ resolved
@@ -142,10 +142,6 @@
       return $null
     }
 
-<<<<<<< HEAD
-    $SymbolsOnMSDL = & $FirstMatchingSymbolDescriptionOrDefault $FileName '--microsoft-symbol-server' $SymbolsPath $WindowsPdbVerificationParam
-    $SymbolsOnSymWeb = & $FirstMatchingSymbolDescriptionOrDefault $FileName '--internal-server' $SymbolsPath $WindowsPdbVerificationParam
-=======
     $FileGuid = New-Guid
     $ExpandedSymbolsPath = Join-Path -Path $SymbolsPath -ChildPath $FileGuid
 
@@ -159,7 +155,6 @@
         -TargetServerParam '--internal-server' `
         -SymbolsPath "$ExpandedSymbolsPath-symweb" `
         -WindowsPdbVerificationParam $WindowsPdbVerificationParam
->>>>>>> 62304829
 
     Write-Host -NoNewLine "`t Checking file " $FileName "... "
   
@@ -245,11 +240,8 @@
         return
       }
 
-<<<<<<< HEAD
-=======
       $TotalPackages++
 
->>>>>>> 62304829
       Start-Job -ScriptBlock $CountMissingSymbols -ArgumentList @($FullName,$WindowsPdbVerificationParam) | Out-Null
 
       $NumJobs = @(Get-Job -State 'Running').Count
