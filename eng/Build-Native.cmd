--- conflicted
+++ resolved
@@ -166,7 +166,7 @@
 
     echo Generating Version Header
     set __GenerateVersionLog="%__LogDir%\GenerateVersion.binlog"
-    powershell -NoProfile -ExecutionPolicy ByPass -NoLogo -File "%__RepoRootDir%\eng\common\msbuild.ps1" "%__RepoRootDir%\eng\native-prereqs.proj" /bl:!__GenerateVersionLog! /t:BuildPrereqs /restore %__CommonBuildArgs%
+    powershell -NoProfile -ExecutionPolicy ByPass -NoLogo -File "%__RepoRootDir%\eng\common\msbuild.ps1" "%__RepoRootDir%\eng\native-prereqs.proj" /bl:!__GenerateVersionLog! /t:Build /restore %__CommonBuildArgs%
     if not !errorlevel! == 0 (
         echo Generate Version Header FAILED
         goto ExitWithError
@@ -216,23 +216,6 @@
     endlocal
 )
 
-<<<<<<< HEAD
-=======
-REM Copy the native SOS binaries to where these tools expect for CI & VS testing
-
-set "__targetFramework=net8.0"
-set "__dotnet_sos=%__RootBinDir%\bin\dotnet-sos\%__BuildType%\%__targetFramework%"
-set "__dotnet_dump=%__RootBinDir%\bin\dotnet-dump\%__BuildType%\%__targetFramework%"
-mkdir %__dotnet_sos%\win-%__TargetArch%
-mkdir %__dotnet_sos%\publish\win-%__TargetArch%
-mkdir %__dotnet_dump%\win-%__TargetArch%
-mkdir %__dotnet_dump%\publish\win-%__TargetArch%
-xcopy /y /q /i %__BinDir% %__dotnet_sos%\win-%__TargetArch%
-xcopy /y /q /i %__BinDir% %__dotnet_sos%\publish\win-%__TargetArch%
-xcopy /y /q /i %__BinDir% %__dotnet_dump%\win-%__TargetArch%
-xcopy /y /q /i %__BinDir% %__dotnet_dump%\publish\win-%__TargetArch%
-
->>>>>>> f903b9dc
 REM =========================================================================================
 REM ===
 REM === All builds complete!
